# Copyright (c) Microsoft Corporation.
# Licensed under the MIT License.

parameters:
  - name: buildRepoRoot
    type: string
    default: "$(Build.SourcesDirectory)"

  - name: checkBuildRetries
    type: string
    default: ""

  - name: concurrentPackageBuilds
    type: number
    default: 12

  - name: customToolchainTarballName
    type: string
    default: ""

  - name: dailyBuildID
    type: string
    default: ""
    displayName: "Daily build ID"

<<<<<<< HEAD
  - name: isDailyBuildUpdateManifests
    type: string
    default: "true"
    values:
      - "true"
      - "false"

=======
>>>>>>> 3131fc7c
  - name: extraPackageRepos
    type: string
    default: ""

  - name: failOnTestFailures
    type: boolean
    default: true

  - name: inputArtifactsFolder
    type: string
    default: "$(Agent.TempDirectory)"

  - name: inputCacheRPMsTarballs
    type: object
    default: []
    # Sample:
    #   - cache.tar.gz
    #   - cache2.tar.gz

  - name: isAllowToolchainRebuilds
    type: string
    default: "default"
    values:
      - "default"
      - "false"
      - "true"

  - name: isCheckBuild
    type: string
    default: "default"
    values:
      - "default"
      - "false"
      - "true"

  - name: isDailyBuildUpdateManifests
    type: string
    default: "default"
    values:
      - "default"
      - "false"
      - "true"

  - name: isDeltaBuild
    type: string
    default: "default"
    values:
      - "default"
      - "false"
      - "true"

  - name: isQuickRebuildPackages
    type: string
    default: "default"
    values:
      - "default"
      - "false"
      - "true"

  - name: isUseCCache
    type: string
    default: "default"
    values:
      - "default"
      - "false"
      - "true"

  - name: maxCascadingRebuilds
    type: string
    default: ""

  - name: outputArtifactsFolder
    type: string
    default: "$(Build.ArtifactStagingDirectory)"

  - name: outputArtifactsLogsSubfolder
    type: string
    default: "LOGS"

  - name: outputArtifactsPackagesSubfolder
    type: string
    default: "ARTIFACTS"

  - name: outputArtifactsTestsSubfolder
    type: string
    default: "TESTS"

  - name: maxCPU
    type: string
    default: ""

  - name: outputRPMsCacheTarballName
    type: string
    default: ""

  - name: outputRPMsTarballName
    type: string
    default: "rpms.tar.gz"

  - name: outputSRPMsTarballName
    type: string
    default: "srpms.tar.gz"

  - name: packageBuildList
    type: string
    default: ""

  - name: packageRebuildList
    type: string
    default: ""

  - name: pipArtifactFeeds
    type: string
    default: ""

  - name: publishLogs
    type: boolean
    default: true

  - name: selfRepoName
    type: string
    default: "CBL-Mariner"

  - name: specsFolderPath
    type: string
    default: "SPECS"

  - name: srpmPackList
    type: string
    default: ""

  - name: testRerunList
    type: string
    default: ""

  - name: testSuiteName
    type: string
    default: "Package test"

steps:
  - template: ToolkitCheck.yml@${{ parameters.selfRepoName }}
    parameters:
      buildRepoRoot: ${{ parameters.buildRepoRoot }}

  - ${{ if parameters.pipArtifactFeeds }}:
      - task: PipAuthenticate@1
        inputs:
          artifactFeeds: "${{ parameters.pipArtifactFeeds }}"
        displayName: "Authenticate to custom pip artifact feeds"

  - ${{ if parameters.customToolchainTarballName }}:
      - script: |
          toolchain_archive="$(find "${{ parameters.inputArtifactsFolder }}" -name "${{ parameters.customToolchainTarballName }}" -print -quit)"
          if [[ ! -f "$toolchain_archive" ]]; then
            echo "ERROR: toolchain archive not found!" >&2
            exit 1
          fi
          echo "##vso[task.setvariable variable=toolchainArchive]$toolchain_archive"

          sudo make -C "${{ parameters.buildRepoRoot }}/toolkit" toolchain TOOLCHAIN_ARCHIVE="$toolchain_archive"
        displayName: "Populate toolchain"

  - ${{ each inputCacheRPMsTarball in parameters.inputCacheRPMsTarballs }}:
      - script: |
          rpms_archive="$(find "${{ parameters.inputArtifactsFolder }}" -name "${{ inputCacheRPMsTarball }}" -print -quit)"
          if [[ ! -f "$rpms_archive" ]]; then
            echo "ERROR: cache RPMs archive '${{ inputCacheRPMsTarball }}' not found!" >&2
            exit 1
          fi

          sudo make -C "${{ parameters.buildRepoRoot }}/toolkit" hydrate-cached-rpms CACHED_PACKAGES_ARCHIVE="$rpms_archive"
        displayName: "Populate cache RPMs"

  - script: |
      if [[ -n "${{ parameters.checkBuildRetries }}" ]]; then
        check_build_retries_arg="CHECK_BUILD_RETRIES=${{ parameters.checkBuildRetries }}"
      fi

      if [[ -n "${{ parameters.customToolchainTarballName }}" ]]; then
        toolchain_archive_arg="TOOLCHAIN_ARCHIVE=$(toolchainArchive)"
      fi

      if [[ ${{ parameters.isAllowToolchainRebuilds }} == "true" ]]; then
        allow_toolchain_rebuilds_arg="ALLOW_TOOLCHAIN_REBUILDS=y"
      elif [[ ${{ parameters.isAllowToolchainRebuilds }} == "false" ]]; then
        allow_toolchain_rebuilds_arg="ALLOW_TOOLCHAIN_REBUILDS=n"
      fi

      if [[ ${{ parameters.isCheckBuild }} == "true" ]]; then
        run_check_arg="RUN_CHECK=y"
      elif [[ ${{ parameters.isCheckBuild }} == "false" ]]; then
        run_check_arg="RUN_CHECK=n"
      fi

      if [[ ${{ parameters.isDeltaBuild }} == "true" ]]; then
        delta_fetch_arg="DELTA_FETCH=y"
      elif [[ ${{ parameters.isDeltaBuild }} == "false" ]]; then
        delta_fetch_arg="DELTA_FETCH=n"
      fi

      if [[ ${{ parameters.isQuickRebuildPackages }} == "true" ]]; then
        quick_rebuild_packages_arg="QUICK_REBUILD_PACKAGES=y"
      elif [[ ${{ parameters.isQuickRebuildPackages }} == "false" ]]; then
        quick_rebuild_packages_arg="QUICK_REBUILD_PACKAGES=n"
      fi

      if [[ ${{ parameters.isUseCCache }} == "true" ]]; then
        use_ccache_arg="USE_CCACHE=y"
      elif [[ ${{ parameters.isUseCCache }} == "false" ]]; then
        use_ccache_arg="USE_CCACHE=n"
      fi

      if [[ -n "${{ parameters.maxCascadingRebuilds }}" ]]; then
        max_cascading_rebuilds_arg="MAX_CASCADING_REBUILDS=${{ parameters.maxCascadingRebuilds }}"
      fi

<<<<<<< HEAD
      if [[ ${{ parameters.dailyBuildID }} == "lkg" ]]; then
        daily_build_id_arg="DAILY_BUILD_ID=${{ parameters.dailyBuildID }}"
      elif [[ -n "${{ parameters.dailyBuildID }}" ]]; then
        daily_build_id_arg=""
=======
      if [[ -n "${{ parameters.dailyBuildID }}" ]]; then
        daily_build_id_arg="DAILY_BUILD_ID=${{ parameters.dailyBuildID }}"
>>>>>>> 3131fc7c
      fi

      if [[ ${{ parameters.isDailyBuildUpdateManifests }} == "true" ]]; then
        daily_build_update_manifests_arg="DAILY_BUILD_ID_UPDATE_MANIFESTS=y"
      elif [[ ${{ parameters.isDailyBuildUpdateManifests }} == "false" ]]; then
        daily_build_update_manifests_arg="DAILY_BUILD_ID_UPDATE_MANIFESTS=n"
      fi

      sudo make -C "${{ parameters.buildRepoRoot }}/toolkit" build-packages -j$(nproc) \
        CONCURRENT_PACKAGE_BUILDS=${{ parameters.concurrentPackageBuilds }} \
        CONFIG_FILE="" \
        MAX_CPU="${{ parameters.maxCPU }}" \
        PACKAGE_BUILD_LIST="${{ parameters.packageBuildList }}" \
        PACKAGE_REBUILD_LIST="${{ parameters.packageRebuildList }}" \
        REBUILD_TOOLS=y \
        REPO_LIST="${{ parameters.extraPackageRepos }}" \
        SPECS_DIR="${{ parameters.buildRepoRoot }}/${{ parameters.specsFolderPath }}" \
        SRPM_PACK_LIST="${{ parameters.srpmPackList }}" \
        TEST_RERUN_LIST="${{ parameters.testRerunList }}" \
        $allow_toolchain_rebuilds_arg \
        $check_build_retries_arg \
        $daily_build_id_arg \
        $daily_build_update_manifests_arg \
        $delta_fetch_arg \
        $max_cascading_rebuilds_arg \
        $quick_rebuild_packages_arg \
        $run_check_arg \
        $toolchain_archive_arg \
        $use_ccache_arg
    displayName: "Build packages"

  - ${{ if parameters.outputArtifactsFolder }}:
      - ${{ if parameters.outputRPMsCacheTarballName }}:
          - script: |
              sudo make -C "${{ parameters.buildRepoRoot }}/toolkit" compress-cached-rpms
            displayName: "Compress cached RPMs"

          - bash: |
              published_artifacts_dir="${{ parameters.outputArtifactsFolder }}/${{ parameters.outputArtifactsPackagesSubfolder }}"
              mkdir -p "$published_artifacts_dir"
              cp "${{ parameters.buildRepoRoot }}"/out/cache.tar.gz "$published_artifacts_dir/${{ parameters.outputRPMsCacheTarballName }}"
            displayName: "Copy cached RPMs for publishing"

      - ${{ if parameters.outputRPMsTarballName }}:
          - script: |
              sudo make -C "${{ parameters.buildRepoRoot }}/toolkit" compress-rpms
            displayName: "Compress RPMs"

          - bash: |
              published_artifacts_dir="${{ parameters.outputArtifactsFolder }}/${{ parameters.outputArtifactsPackagesSubfolder }}"
              mkdir -p "$published_artifacts_dir"
              cp "${{ parameters.buildRepoRoot }}"/out/rpms.tar.gz "$published_artifacts_dir/${{ parameters.outputRPMsTarballName }}"
            displayName: "Copy RPMs for publishing"

      - ${{ if parameters.outputSRPMsTarballName }}:
          - script: |
              sudo make -C "${{ parameters.buildRepoRoot }}/toolkit" compress-srpms
            displayName: "Compress SRPMs"

          - bash: |
              published_artifacts_dir="${{ parameters.outputArtifactsFolder }}/${{ parameters.outputArtifactsPackagesSubfolder }}"
              mkdir -p "$published_artifacts_dir"
              cp "${{ parameters.buildRepoRoot }}"/out/srpms.tar.gz "$published_artifacts_dir/${{ parameters.outputSRPMsTarballName }}"
            displayName: "Copy SRPMs for publishing"

      - ${{ if parameters.publishLogs }}:
          - bash: |
              published_logs_dir="${{ parameters.outputArtifactsFolder }}/${{ parameters.outputArtifactsLogsSubfolder }}"
              mkdir -p "$published_logs_dir"
              tar -C "${{ parameters.buildRepoRoot }}/build/logs" -czf "$published_logs_dir/pkggen.logs.tar.gz" .
              tar -C "${{ parameters.buildRepoRoot }}/build/pkg_artifacts" -czf "$published_logs_dir/pkg_artifacts.tar.gz" .
              tar -C "${{ parameters.buildRepoRoot }}/build/timestamp" -czf "$published_logs_dir/timestamp.tar.gz" .
            condition: always()
            displayName: "Copy logs for publishing"

  - ${{ if parameters.isCheckBuild }}:
      - template: PackageTestResultsAnalysis.yml@${{ parameters.selfRepoName }}
        parameters:
          buildRepoRoot: ${{ parameters.buildRepoRoot }}
          failOnTestFailures: ${{ parameters.failOnTestFailures }}
          outputArtifactsFolder: ${{ parameters.outputArtifactsFolder }}
          outputArtifactsTestsSubfolder: ${{ parameters.outputArtifactsTestsSubfolder }}
          testSuiteName: ${{ parameters.testSuiteName }}<|MERGE_RESOLUTION|>--- conflicted
+++ resolved
@@ -23,16 +23,6 @@
     default: ""
     displayName: "Daily build ID"
 
-<<<<<<< HEAD
-  - name: isDailyBuildUpdateManifests
-    type: string
-    default: "true"
-    values:
-      - "true"
-      - "false"
-
-=======
->>>>>>> 3131fc7c
   - name: extraPackageRepos
     type: string
     default: ""
@@ -249,15 +239,8 @@
         max_cascading_rebuilds_arg="MAX_CASCADING_REBUILDS=${{ parameters.maxCascadingRebuilds }}"
       fi
 
-<<<<<<< HEAD
-      if [[ ${{ parameters.dailyBuildID }} == "lkg" ]]; then
-        daily_build_id_arg="DAILY_BUILD_ID=${{ parameters.dailyBuildID }}"
-      elif [[ -n "${{ parameters.dailyBuildID }}" ]]; then
-        daily_build_id_arg=""
-=======
       if [[ -n "${{ parameters.dailyBuildID }}" ]]; then
         daily_build_id_arg="DAILY_BUILD_ID=${{ parameters.dailyBuildID }}"
->>>>>>> 3131fc7c
       fi
 
       if [[ ${{ parameters.isDailyBuildUpdateManifests }} == "true" ]]; then
