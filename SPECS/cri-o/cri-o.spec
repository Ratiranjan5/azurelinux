--- conflicted
+++ resolved
@@ -26,11 +26,7 @@
 # Define macros for further referenced sources
 Name:           cri-o
 Version:        1.22.3
-<<<<<<< HEAD
-Release:        3%{?dist}
-=======
 Release:        4%{?dist}
->>>>>>> 450c3cc9
 License:        ASL 2.0
 Vendor:         Microsoft Corporation
 Distribution:   Mariner
@@ -221,12 +217,9 @@
 %{_fillupdir}/sysconfig.kubelet
 
 %changelog
-<<<<<<< HEAD
-=======
 * Wed Jun 26 2024 Muhammad Falak <mwani@microsoft.com> - 1.22.3-4
 - Bump release to rebuild with go 1.21.11
 
->>>>>>> 450c3cc9
 * Tue Jun 18 2024 Francisco Huelsz Prince <frhuelsz@microsoft.com> - 1.22.3-3
 - Patch CVE-2024-3727 in vendored github.com/containers/image.
 
