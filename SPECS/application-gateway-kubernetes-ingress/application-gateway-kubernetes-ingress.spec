%global debug_package %{nil}
Summary:        Application Gateway Ingress Controller
Name:           application-gateway-kubernetes-ingress
<<<<<<< HEAD
Version:        1.7.2
Release:        3%{?dist}
=======
Version:        1.7.7
Release:        1%{?dist}
>>>>>>> bfd36df1
License:        MIT
Vendor:         Microsoft Corporation
Distribution:   Azure Linux
Group:          Applications/Networking
URL:            https://github.com/Azure/application-gateway-kubernetes-ingress
Source0:        https://github.com/Azure/application-gateway-kubernetes-ingress/archive/refs/tags/%{version}.tar.gz#/%{name}-%{version}.tar.gz
<<<<<<< HEAD
# Below is a manually created tarball, no download link.
# We're using vendored Go modules from this tarball, since network is disabled during build time.
# How to re-build this file:
#   1. wget https://github.com/Azure/%%{name}/archive/refs/tags/%%{version}.tar.gz -O %%{name}-%%{version}.tar.gz
#   2. tar -xf %%{name}-%%{version}.tar.gz
#   3. cd %%{name}-%%{version}
#   4. go mod vendor
#   5. tar  --sort=name \
#           --mtime="2021-04-26 00:00Z" \
#           --owner=0 --group=0 --numeric-owner \
#           --pax-option=exthdr.name=%d/PaxHeaders/%f,delete=atime,delete=ctime \
#           -cf %%{name}-%%{version}-vendor.tar.gz vendor
#
Source1:        %{name}-%{version}-vendor.tar.gz
Patch0:         CVE-2022-21698.patch
Patch1:         CVE-2022-41273.patch
Patch2:         CVE-2024-45338.patch

BuildRequires:  golang >= 1.13
=======
# Leverage the `generate_source_tarball.sh` to create the vendor sources
# NOTE: govendor-v1 format is for inplace CVE updates so that we do not have to overwrite in the blob-store.
# After fixing any possible CVE for the vendored source, we must bump v1 -> v2
Source1:        %{name}-%{version}-govendor-v1.tar.gz

BuildRequires:  golang >= 1.23
>>>>>>> bfd36df1

%description
This is an ingress controller that can be run on Azure Kubernetes Service (AKS) to allow an Azure Application Gateway
to act as the ingress for an AKS cluster.

%prep
%autosetup -N

rm -rf vendor
tar -xf %{SOURCE1} --no-same-owner
<<<<<<< HEAD
%patch 0 -p1 -d vendor/github.com/prometheus/client_golang
%patch 1 -p1 -d vendor/golang.org/x/net
%patch 2 -p1
=======
>>>>>>> bfd36df1

%build
export VERSION=%{version}
export VERSION_PATH=github.com/Azure/application-gateway-kubernetes-ingress/pkg/version

go build -ldflags "-s -X $VERSION_PATH.Version=$VERSION" -mod=vendor -v -o appgw-ingress ./cmd/appgw-ingress

%install
mkdir -p %{buildroot}%{_bindir}
cp appgw-ingress %{buildroot}%{_bindir}/


%files
%defattr(-,root,root)
%license LICENSE
%{_bindir}/appgw-ingress

%changelog
<<<<<<< HEAD
=======
* Tue Feb 04 2025 Gary Swalling <gaswal@microsoft.com> - 1.7.7-1
- Upgrade to v1.7.7 with golang.org/x/net v0.33.0 for CVE-2023-39325, CVE-2023-44487,
- CVE-2023-45288, CVE-2024-51744, CVE-2024-35255, CVE-2023-3978
- Remove patches which are no longer needed

>>>>>>> bfd36df1
* Tue Dec 31 2024 Rohit Rawat <rohitrawat@microsoft.com> - 1.7.2-3
- Add patch for CVE-2024-45338

* Thu Jul 11 2024 Thien Trung Vuong <tvuong@microsoft.com> - 1.7.2-2
- Add patch for CVE-2022-21698, CVE-2022-41273
- Move vendored tarball extraction into %prep and %changed from %autosetup to %setup

* Fri Oct 27 2023 CBL-Mariner Servicing Account <cblmargh@microsoft.com> - 1.7.2-1
- Auto-upgrade to 1.7.2 - Azure Linux 3.0 - package upgrades

* Mon Oct 16 2023 CBL-Mariner Servicing Account <cblmargh@microsoft.com> - 1.4.0-16
- Bump release to rebuild with go 1.20.10

* Tue Oct 10 2023 Dan Streetman <ddstreet@ieee.org> - 1.4.0-15
- Bump release to rebuild with updated version of Go.

* Mon Aug 07 2023 CBL-Mariner Servicing Account <cblmargh@microsoft.com> - 1.4.0-14
- Bump release to rebuild with go 1.19.12

* Thu Jul 13 2023 CBL-Mariner Servicing Account <cblmargh@microsoft.com> - 1.4.0-13
- Bump release to rebuild with go 1.19.11

* Thu Jun 15 2023 CBL-Mariner Servicing Account <cblmargh@microsoft.com> - 1.4.0-12
- Bump release to rebuild with go 1.19.10

* Wed Apr 05 2023 CBL-Mariner Servicing Account <cblmargh@microsoft.com> - 1.4.0-11
- Bump release to rebuild with go 1.19.8

* Tue Mar 28 2023 CBL-Mariner Servicing Account <cblmargh@microsoft.com> - 1.4.0-10
- Bump release to rebuild with go 1.19.7

* Wed Mar 15 2023 CBL-Mariner Servicing Account <cblmargh@microsoft.com> - 1.4.0-9
- Bump release to rebuild with go 1.19.6

* Fri Feb 03 2023 CBL-Mariner Servicing Account <cblmargh@microsoft.com> - 1.4.0-8
- Bump release to rebuild with go 1.19.5

* Tue Jan 24 2023 Adit Jha <aditjha@microsoft.com> - 1.4.0-7
- Bump release to rebuild vendor repoistory which contain patch fix for CVE-2021-4235, CVE-2022-3064

* Wed Jan 18 2023 CBL-Mariner Servicing Account <cblmargh@microsoft.com> - 1.4.0-6
- Bump release to rebuild with go 1.19.4

* Fri Dec 16 2022 Daniel McIlvaney <damcilva@microsoft.com> - 1.4.0-5
- Bump release to rebuild with go 1.18.8 with patch for CVE-2022-41717

* Tue Nov 01 2022 Olivia Crain <oliviacrain@microsoft.com> - 1.4.0-4
- Bump release to rebuild with go 1.18.8

* Mon Aug 22 2022 Olivia Crain <oliviacrain@microsoft.com> - 1.4.0-3
- Bump release to rebuild against Go 1.18.5

* Tue Jun 14 2022 Muhammad Falak <mwani@microsoft.com> - 1.4.0-2
- Bump release to rebuild with golang 1.18.3

* Mon Jul 12 2021 Henry Li <lihl@microsoft.com> - 1.4.0-1
- Original version for CBL-Mariner.
- License Verified.<|MERGE_RESOLUTION|>--- conflicted
+++ resolved
@@ -1,47 +1,20 @@
 %global debug_package %{nil}
 Summary:        Application Gateway Ingress Controller
 Name:           application-gateway-kubernetes-ingress
-<<<<<<< HEAD
-Version:        1.7.2
-Release:        3%{?dist}
-=======
 Version:        1.7.7
 Release:        1%{?dist}
->>>>>>> bfd36df1
 License:        MIT
 Vendor:         Microsoft Corporation
 Distribution:   Azure Linux
 Group:          Applications/Networking
 URL:            https://github.com/Azure/application-gateway-kubernetes-ingress
 Source0:        https://github.com/Azure/application-gateway-kubernetes-ingress/archive/refs/tags/%{version}.tar.gz#/%{name}-%{version}.tar.gz
-<<<<<<< HEAD
-# Below is a manually created tarball, no download link.
-# We're using vendored Go modules from this tarball, since network is disabled during build time.
-# How to re-build this file:
-#   1. wget https://github.com/Azure/%%{name}/archive/refs/tags/%%{version}.tar.gz -O %%{name}-%%{version}.tar.gz
-#   2. tar -xf %%{name}-%%{version}.tar.gz
-#   3. cd %%{name}-%%{version}
-#   4. go mod vendor
-#   5. tar  --sort=name \
-#           --mtime="2021-04-26 00:00Z" \
-#           --owner=0 --group=0 --numeric-owner \
-#           --pax-option=exthdr.name=%d/PaxHeaders/%f,delete=atime,delete=ctime \
-#           -cf %%{name}-%%{version}-vendor.tar.gz vendor
-#
-Source1:        %{name}-%{version}-vendor.tar.gz
-Patch0:         CVE-2022-21698.patch
-Patch1:         CVE-2022-41273.patch
-Patch2:         CVE-2024-45338.patch
-
-BuildRequires:  golang >= 1.13
-=======
 # Leverage the `generate_source_tarball.sh` to create the vendor sources
 # NOTE: govendor-v1 format is for inplace CVE updates so that we do not have to overwrite in the blob-store.
 # After fixing any possible CVE for the vendored source, we must bump v1 -> v2
 Source1:        %{name}-%{version}-govendor-v1.tar.gz
 
 BuildRequires:  golang >= 1.23
->>>>>>> bfd36df1
 
 %description
 This is an ingress controller that can be run on Azure Kubernetes Service (AKS) to allow an Azure Application Gateway
@@ -52,12 +25,6 @@
 
 rm -rf vendor
 tar -xf %{SOURCE1} --no-same-owner
-<<<<<<< HEAD
-%patch 0 -p1 -d vendor/github.com/prometheus/client_golang
-%patch 1 -p1 -d vendor/golang.org/x/net
-%patch 2 -p1
-=======
->>>>>>> bfd36df1
 
 %build
 export VERSION=%{version}
@@ -76,14 +43,11 @@
 %{_bindir}/appgw-ingress
 
 %changelog
-<<<<<<< HEAD
-=======
 * Tue Feb 04 2025 Gary Swalling <gaswal@microsoft.com> - 1.7.7-1
 - Upgrade to v1.7.7 with golang.org/x/net v0.33.0 for CVE-2023-39325, CVE-2023-44487,
 - CVE-2023-45288, CVE-2024-51744, CVE-2024-35255, CVE-2023-3978
 - Remove patches which are no longer needed
 
->>>>>>> bfd36df1
 * Tue Dec 31 2024 Rohit Rawat <rohitrawat@microsoft.com> - 1.7.2-3
 - Add patch for CVE-2024-45338
 
