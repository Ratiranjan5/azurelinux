--- conflicted
+++ resolved
@@ -1,13 +1,8 @@
 %define cl_services cloud-config.service cloud-config.target cloud-final.service cloud-init.service cloud-init.target cloud-init-local.service
 Summary:        Cloud instance init scripts
 Name:           cloud-init
-<<<<<<< HEAD
-Version:        22.1
-Release:        2%{?dist}
-=======
 Version:        22.2
 Release:        4%{?dist}
->>>>>>> 5e0bf833
 License:        GPLv3
 Vendor:         Microsoft Corporation
 Distribution:   Mariner
@@ -15,14 +10,9 @@
 URL:            https://launchpad.net/cloud-init
 Source0:        https://launchpad.net/cloud-init/trunk/%{version}/+download/%{name}-%{version}.tar.gz
 Source1:        10-azure-kvp.cfg
-<<<<<<< HEAD
-# Add Mariner distro support to cloud-init 22.1
-Patch0:         mariner-22.1.patch
-=======
 Patch0:         add-mariner-distro-support.patch
 Patch1:         CVE-2022-2084.patch
 %define cl_services cloud-config.service cloud-config.target cloud-final.service cloud-init.service cloud-init.target cloud-init-local.service
->>>>>>> 5e0bf833
 BuildRequires:  automake
 BuildRequires:  dbus
 BuildRequires:  iproute
@@ -154,8 +144,6 @@
 %config(noreplace) %{_sysconfdir}/cloud/cloud.cfg.d/10-azure-kvp.cfg
 
 %changelog
-<<<<<<< HEAD
-=======
 * Thu Jun 30 2022 Chris Patterson <cpatterson@microsoft.com> - 22.2-4
 - Patch for CVE-2022-2084
 - Report patch level in version info
@@ -166,7 +154,6 @@
 * Fri Jun 03 2022 Chris Patterson <cpatterson@microsoft.com> - 22.2-2
 - Update to cloud-init 22.2
 
->>>>>>> 5e0bf833
 * Mon Mar 28 2022 Henry Beberman <henry.beberman@microsoft.com> - 22.1-2
 - Add netplan defaults to Mariner distro config patch
 
