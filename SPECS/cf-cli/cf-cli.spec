--- conflicted
+++ resolved
@@ -1,7 +1,7 @@
 Summary:        The official command line client for Cloud Foundry.
 Name:           cf-cli
 Version:        8.4.0
-Release:        18%{?dist}
+Release:        19%{?dist}
 License:        Apache-2.0
 Vendor:         Microsoft Corporation
 Distribution:   Mariner
@@ -64,13 +64,11 @@
 %{_bindir}/cf
 
 %changelog
-<<<<<<< HEAD
-* Mon Jul 8 2024 Bhagyashri Pathak <bhapathak@microsoft.com> - 8.4.0-18
+* Mon Jul 8 2024 Bhagyashri Pathak <bhapathak@microsoft.com> - 8.4.0-19
 - Bump release to rebuild with go 1.22.5
-=======
+
 * Mon Jul 22 2024 Archana Choudhary <archana1@microsoft.com> - 8.4.0-18.cm2
 - Patch CVE-2021-43565
->>>>>>> 8d9fa8f3
 
 * Thu Jun 06 2024 CBL-Mariner Servicing Account <cblmargh@microsoft.com> - 8.4.0-17
 - Bump release to rebuild with go 1.21.11
