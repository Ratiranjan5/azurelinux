%global debug_package %{nil}
%define sourceName kata-containers

Name:         kata-containers-cc
<<<<<<< HEAD
Version:      3.2.0.azl5
Release:      3%{?dist}
=======
Version:      3.15.0.aks0
Release:      1%{?dist}
>>>>>>> 13bf13bd
Summary:      Kata Confidential Containers package developed for Confidential Containers on AKS
License:      ASL 2.0
URL:          https://github.com/microsoft/kata-containers
Vendor:       Microsoft Corporation
Distribution: Azure Linux
Source0:      https://github.com/microsoft/kata-containers/archive/refs/tags/%{version}.tar.gz#/%{sourceName}-%{version}.tar.gz
Source1:      %{sourceName}-%{version}-cargo.tar.gz
Patch0:		  i_ctime.patch

ExclusiveArch: x86_64

BuildRequires:  azurelinux-release
BuildRequires:  golang
BuildRequires:  protobuf-compiler
BuildRequires:  rust >= 1.85.0
BuildRequires:  libseccomp-devel
BuildRequires:  openssl-devel
BuildRequires:  clang
BuildRequires:  device-mapper-devel
BuildRequires:  cmake
BuildRequires:  fuse-devel

# kernel-uvm is required for debuggability, exercising confidential guest (confidential_guest=true)
# code paths without actual SEV SNP enablement (sev_snp_guest=false)
Requires:  kernel-uvm
Requires:  moby-containerd-cc
# Must match the version specified by the `assets.virtiofsd.version` field in the source's versions.yaml.
Requires:  virtiofsd = 1.8.0

%description
The Kata Confidential Containers package ships the Kata components for Confidential Containers on AKS.
The package sources are based on a Microsoft fork of the kata-containers project and tailored to the use
for Mariner-based AKS node images.

%package tools
Summary:        Kata Confidential Containers tools package for building the UVM

%description tools
This package contains the scripts and files required to build the UVM

%prep
%autosetup -p1 -n %{sourceName}-%{version}
pushd %{_builddir}/%{sourceName}-%{version}
tar -xf %{SOURCE1}
popd

%build
pushd %{_builddir}/%{sourceName}-%{version}/tools/osbuilder/node-builder/azure-linux
%make_build package-confpods
popd

%define kata_path     /opt/confidential-containers
%define kata_bin      %{kata_path}/bin
%define kata_shim_bin %{_prefix}/local/bin
%define defaults_kata %{kata_path}/share/defaults/kata-containers
%define tools_pkg     %{kata_path}/uvm

%install
pushd %{_builddir}/%{sourceName}-%{version}/tools/osbuilder/node-builder/azure-linux
START_SERVICES=no PREFIX=%{buildroot} %make_build deploy-confpods-package
PREFIX=%{buildroot} %make_build deploy-confpods-package-tools
popd

%preun
%systemd_preun tardev-snapshotter.service

%postun
%systemd_postun tardev-snapshotter.service

%post
%systemd_post tardev-snapshotter.service
if [ $1 -eq 1 ]; then # Package install
	systemctl enable tardev-snapshotter.service > /dev/null 2>&1 || :
	systemctl start tardev-snapshotter.service > /dev/null 2>&1 || :
fi

%files
%{_sbindir}/mount.tar
%{_bindir}/kata-overlay
%{_bindir}/tardev-snapshotter
%{_unitdir}/tardev-snapshotter.service

%{kata_bin}/kata-collect-data.sh
%{kata_bin}/kata-monitor
%{kata_bin}/kata-runtime

%{defaults_kata}/configuration-clh-snp.toml
%{defaults_kata}/configuration-clh-snp-debug.toml

%{kata_shim_bin}/containerd-shim-kata-cc-v2

%license LICENSE
%doc CONTRIBUTING.md
%doc README.md

%files tools
%dir %{kata_path}
%dir %{tools_pkg}
%dir %{tools_pkg}/tools
%dir %{tools_pkg}/tools/osbuilder
%{tools_pkg}/tools/osbuilder/Makefile

%dir %{tools_pkg}/src
%dir %{tools_pkg}/src/kata-opa
%{tools_pkg}/src/kata-opa/allow-all.rego
%{tools_pkg}/src/kata-opa/allow-set-policy.rego
%dir %{tools_pkg}/src/tarfs
%{tools_pkg}/src/tarfs/Makefile
%{tools_pkg}/src/tarfs/tarfs.c

%dir %{tools_pkg}/tools/osbuilder/scripts
%{tools_pkg}/tools/osbuilder/scripts/lib.sh

%dir %{tools_pkg}/tools/osbuilder/rootfs-builder
%{tools_pkg}/tools/osbuilder/rootfs-builder/rootfs.sh
%dir %{tools_pkg}/tools/osbuilder/rootfs-builder/cbl-mariner
%{tools_pkg}/tools/osbuilder/rootfs-builder/cbl-mariner/config.sh
%{tools_pkg}/tools/osbuilder/rootfs-builder/cbl-mariner/rootfs_lib.sh

%dir %{tools_pkg}/tools/osbuilder/image-builder
%{tools_pkg}/tools/osbuilder/image-builder/image_builder.sh

%dir %{tools_pkg}/tools/osbuilder/igvm-builder
%{tools_pkg}/tools/osbuilder/igvm-builder/igvm_builder.sh
%dir %{tools_pkg}/tools/osbuilder/igvm-builder/azure-linux
%{tools_pkg}/tools/osbuilder/igvm-builder/azure-linux/config.sh
%{tools_pkg}/tools/osbuilder/igvm-builder/azure-linux/igvm_lib.sh

%dir %{tools_pkg}/tools/osbuilder/node-builder
%dir %{tools_pkg}/tools/osbuilder/node-builder/azure-linux
%{tools_pkg}/tools/osbuilder/node-builder/azure-linux/Makefile
%{tools_pkg}/tools/osbuilder/node-builder/azure-linux/clean.sh
%{tools_pkg}/tools/osbuilder/node-builder/azure-linux/common.sh
%{tools_pkg}/tools/osbuilder/node-builder/azure-linux/uvm_build.sh
%{tools_pkg}/tools/osbuilder/node-builder/azure-linux/uvm_install.sh

%dir %{tools_pkg}/tools/osbuilder/node-builder/azure-linux/agent-install
%dir %{tools_pkg}/tools/osbuilder/node-builder/azure-linux/agent-install/usr
%dir %{tools_pkg}/tools/osbuilder/node-builder/azure-linux/agent-install/usr/bin
%{tools_pkg}/tools/osbuilder/node-builder/azure-linux/agent-install/usr/bin/kata-agent
%dir %{tools_pkg}/tools/osbuilder/node-builder/azure-linux/agent-install/usr/lib
%dir %{tools_pkg}/tools/osbuilder/node-builder/azure-linux/agent-install/usr/lib/systemd
%dir %{tools_pkg}/tools/osbuilder/node-builder/azure-linux/agent-install/usr/lib/systemd/system
%{tools_pkg}/tools/osbuilder/node-builder/azure-linux/agent-install/usr/lib/systemd/system/kata-containers.target
%{tools_pkg}/tools/osbuilder/node-builder/azure-linux/agent-install/usr/lib/systemd/system/kata-agent.service

%changelog
<<<<<<< HEAD
* Mon May 19 2025 Mitch Zhu <kkaitepalli@microsoft.com> - 3.2.0.azl5-3
- Patch tarfs build for kernel-uvm 6.6
=======
* Mon Apr 28 2025 CBL-Mariner Servicing Account <cblmargh@microsoft.com> - 3.15.0.aks0-1
- Auto-upgrade to 3.15.0.aks0
>>>>>>> 13bf13bd

* Mon Apr 21 2025 Kavya Sree Kaitepalli <kkaitepalli@microsoft.com> - 3.2.0.azl5-2
- Pin rust version

* Fri Mar 28 2025 CBL-Mariner Servicing Account <cblmargh@microsoft.com> - 3.2.0.azl5-1
- Auto-upgrade to 3.2.0.azl5

* Wed Jan 22 2025 Saul Paredes <saulparedes@microsoft.com> - 3.2.0.azl4-1
- Upgrade to 3.2.0.azl4 release

* Fri Sep 20 2024 Manuel Huber <mahuber@microsoft.com> - 3.2.0.azl3-1
- Upgrade to 3.2.0.azl3 release, refactor build instructions

* Tue Sep 03 2024 Neha Agarwal <nehaagarwal@microsoft.com> - 3.2.0.azl2-7
- Add missing Distribution tag.

* Fri Jul 19 2024 Cameron Baird <cameronbaird@microsoft.com> 3.2.0.azl2-6
- Explicitly set OS_VERSION=3.0 for invocations of rootfs builder

* Mon Jul 15 2024 Manuel Huber <mahuber@microsoft.com> - 3.2.0.azl2-5
- Call make clean with OS distro variable

* Fri Jul 12 2024 Manuel Huber <mahuber@microsoft.com> - 3.2.0.azl2-4
- Adapt make install target parameters to cope with upstream
  fork Makefile changes

* Tue Jul 02 2024 Mitch Zhu <mitchzhu@microsoft.com> 3.2.0.azl2-3
- Enable and start tardev-snapshotter.service after installation

* Mon Jun 17 2024 Mitch Zhu <mitchzhu@microsoft.com> 3.2.0.azl2-2
- Enable sandbox_cgroup_only configuration

* Wed May 29 2024 CBL-Mariner Servicing Account <cblmargh@microsoft.com> - 3.2.0.azl2-1
- Auto-upgrade to 3.2.0.azl2
- Update cloud-hypervisor-snp symlink to also point to /usr/bin/cloud-hypervisor

* Thu May 02 2024 CBL-Mariner Servicing Account <cblmargh@microsoft.com> - 3.2.0.azl1-1
- Auto-upgrade to 3.2.0.azl1
- Remove opa

*   Wed Mar 13 2024 Aurelien Bombo <abombo@microsoft.com> - 3.2.0.azl0-3
-   Specify correct virtiofsd dependency

*   Thu Feb 29 2024 Dallas Delaney <dadelan@microsoft.com> - 3.2.0.azl0-2
-   Bump release to rebuild against kernel-uvm for LSG v2402.26.1

*   Mon Feb 12 2024 Aurelien Bombo <abombo@microsoft.com> - 3.2.0.azl0-1
-   Use Microsoft sources based on upstream Kata version 3.2.0.

*   Fri Feb 02 2024 CBL-Mariner Servicing Account <cblmargh@microsoft.com> - 0.6.3-4
-   Bump release to rebuild with go 1.21.6

*   Tue Jan 30 2024 Archana Choudhary <archana1@microsoft.com> - 0.6.3-3
-   Remove kernel-uvm-cvm(-devel) dependency
-   Remove kernel-uvm-cvm modules/sources/files
-   Remove instructions to build kernel-uvm-cvm related binaries

*   Wed Jan 24 2024 Manuel Huber <mahuber@microsoft.com> - 0.6.3-2
-   Enforce a restrictive security policy

*   Mon Jan 08 2024 Dallas Delaney <dadelan@microsoft.com> - 0.6.3-1
-   Upgrade to version 0.6.3

*   Tue Dec 05 2023 Archana Choudhary <archana1@microsoft.com> - 0.6.2-2
-   Add qemu-virtiofsd as a requirement

*   Fri Nov 3 2023 Dallas Delaney <dadelan@microsoft.com> 0.6.2-1
-   Upgrade to version 0.6.2

*   Fri Nov 3 2023 Dallas Delaney <dadelan@microsoft.com> - 0.6.1-4
-   Add patch to retain UVM rootfs dependencies

*   Mon Oct 16 2023 CBL-Mariner Servicing Account <cblmargh@microsoft.com> - 0.6.1-3
-   Bump release to rebuild with go 1.20.10

*   Tue Oct 10 2023 Dan Streetman <ddstreet@ieee.org> - 0.6.1-2
-   Bump release to rebuild with updated version of Go.

*   Mon Sep 18 2023 Dallas Delaney <dadelan@microsoft.com> 0.6.1-1
-   Update to use cloud-hypervisor-cvm and kernel-uvm-cm
-   Pull in latest source for genpolicy, utarfs, and overlay changes

*   Thu Sep 14 2023 Muhammad Falak <mwani@microsoft.com> - 0.6.0-4
-   Introduce patch to drop mut for immutable vars
-   Introduce patch enabling feature(impl_trait_in_assoc_type) to unblock build

*   Thu Sep 07 2023 Daniel McIlvaney <damcilva@microsoft.com> - 0.6.0-3
-   Bump package to rebuild with rust 1.72.0

*   Mon Aug 07 2023 CBL-Mariner Servicing Account <cblmargh@microsoft.com> - 0.6.0-2
-   Bump release to rebuild with go 1.19.12

*   Tue Jul 11 2023 Dallas Delaney <dadelan@microsoft.com> 0.6.0-1
-   Upgrade to version 0.6.0

*   Thu Jul 13 2023 CBL-Mariner Servicing Account <cblmargh@microsoft.com> - 0.4.2-2
-   Bump release to rebuild with go 1.19.11

*   Thu Jun 29 2023 Dallas Delaney <dadelan@microsoft.com> 0.4.2-1
-   Upgrade to version 0.4.2 for new snapshotter and policy features

*   Thu Jun 15 2023 CBL-Mariner Servicing Account <cblmargh@microsoft.com> - 0.4.1-3
-   Bump release to rebuild with go 1.19.10

*   Wed May 24 2023 Dallas Delaney <dadelan@microsoft.com> 0.4.1-2
-   Enable static resource management and build with host's openssl

*   Wed May 10 2023 Dallas Delaney <dadelan@microsoft.com> 0.4.1-1
-   Add version 0.4.1 and fix CVEs

*   Wed Apr 26 2023 Dallas Delaney <dadelan@microsoft.com> 0.4.0-1
-   Remove containerd override and add dependency on moby-containerd-cc

*   Mon Apr 24 2023 Dallas Delaney <dadelan@microsoft.com> 0.4.0-1
-   Add vendored code and move UVM building out of base package

*   Wed Apr 5 2023 Dallas Delaney <dadelan@microsoft.com> 0.1.0-10
-   Rebase against 0.4.0 upstream tag
-   License verified.
-   Original version for CBL-Mariner

*   Thu Mar 2 2023 Dallas Delaney <dadelan@microsoft.com> 0.1.0-9
-   Fix configuration paths

*   Wed Mar 1 2023 Dallas Delaney <dadelan@microsoft.com> 0.1.0-8
-   Build from source code

*   Fri Feb 17 2023 Mitch Zhu <mitchzhu@microsoft.com> 0.1.0-7
-   Port over kata-cc spec update

*   Wed Jan 18 2023 Dan Mihai <dmihai@microsoft.com> 0.1.0-6
-   Build kata UVM image

*   Mon Jan 16 2023 Dan Mihai <dmihai@microsoft.com> 0.1.0-5
-   Build kata runtime from source code

*   Mon Jan 16 2023 Dan Mihai <dmihai@microsoft.com> 0.1.0-4
-   Build kata-agent from source code

*   Thu Jan 12 2023 Dan Mihai <dmihai@microsoft.com> 0.1.0-3
-   Install /usr/local/bin/containerd-shim-kata-clh-v2

*   Thu Jan 12 2023 Dan Mihai <dmihai@microsoft.com> 0.1.0-2
-   Mariner-based host configuration

*   Tue Oct 25 2022 Dallas Delaney <dadelan@microsoft.com> 0.1.0-1
-   Initial rpm data and spec added<|MERGE_RESOLUTION|>--- conflicted
+++ resolved
@@ -2,13 +2,8 @@
 %define sourceName kata-containers
 
 Name:         kata-containers-cc
-<<<<<<< HEAD
-Version:      3.2.0.azl5
-Release:      3%{?dist}
-=======
 Version:      3.15.0.aks0
-Release:      1%{?dist}
->>>>>>> 13bf13bd
+Release:      2%{?dist}
 Summary:      Kata Confidential Containers package developed for Confidential Containers on AKS
 License:      ASL 2.0
 URL:          https://github.com/microsoft/kata-containers
@@ -156,13 +151,11 @@
 %{tools_pkg}/tools/osbuilder/node-builder/azure-linux/agent-install/usr/lib/systemd/system/kata-agent.service
 
 %changelog
-<<<<<<< HEAD
-* Mon May 19 2025 Mitch Zhu <kkaitepalli@microsoft.com> - 3.2.0.azl5-3
-- Patch tarfs build for kernel-uvm 6.6
-=======
+* Mon May 19 2025 Mitch Zhu <mitchzhu@microsoft.com> 3.15.0.aks0-2
+- Patch tarfs for kernel-uvm 6.6
+
 * Mon Apr 28 2025 CBL-Mariner Servicing Account <cblmargh@microsoft.com> - 3.15.0.aks0-1
 - Auto-upgrade to 3.15.0.aks0
->>>>>>> 13bf13bd
 
 * Mon Apr 21 2025 Kavya Sree Kaitepalli <kkaitepalli@microsoft.com> - 3.2.0.azl5-2
 - Pin rust version
