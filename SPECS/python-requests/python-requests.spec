Summary:        Awesome Python HTTP Library That's Actually Usable
Name:           python-requests
Version:        2.31.0
Release:        2%{?dist}
License:        ASL 2.0
Vendor:         Microsoft Corporation
Distribution:   Azure Linux
Group:          Development/Languages/Python
URL:            http://python-requests.org
Source0:        https://github.com/requests/requests/archive/v%{version}/requests-v%{version}.tar.gz#/requests-%{version}.tar.gz
Patch0:         CVE-2024-35195.patch
BuildArch:      noarch

%description
Awesome Python HTTP Library That's Actually Usable

%package -n     python3-requests
Summary:        python-requests
BuildRequires:  python3-devel
BuildRequires:  python3-setuptools
BuildRequires:  python3-xml
Requires:       python3
Requires:       python3-certifi
Requires:       python3-charset-normalizer
Requires:       python3-idna
Requires:       python3-libs
Requires:       python3-pyOpenSSL
Requires:       python3-urllib3
%if 0%{?with_check}
BuildRequires:  curl-devel
BuildRequires:  openssl-devel
BuildRequires:  python3-atomicwrites
BuildRequires:  python3-attrs
BuildRequires:  python3-certifi
BuildRequires:  python3-charset-normalizer
BuildRequires:  python3-idna
BuildRequires:  python3-pip
BuildRequires:  python3-pytest
BuildRequires:  python3-urllib3
BuildRequires:  python3-packaging >= 24.1
%endif

%description -n python3-requests
Requests is an Apache2 Licensed HTTP library, written in Python, for human
beings.

Most existing Python modules for sending HTTP requests are extremely
verbose and cumbersome. Python's builtin urllib2 module provides most of
the HTTP capabilities you should need, but the api is thoroughly broken.
It requires an enormous amount of work (even method overrides) to
perform the simplest of tasks.

%prep
%autosetup -p 1 -n requests-%{version}

%build
%py3_build

%install
%py3_install

%check
pip3 install tox==4.23.2 --ignore-installed
# 2.1.0+ versions of "markupsafe" make test fail.
# No fix from upstream in version 2.28.1: https://github.com/psf/requests/commit/3ed60078e2376c847ba0b0c9d564af522623c5ba
sed -i "/wheel/amarkupsafe==2.0.1" requirements-dev.txt
LANG=en_US.UTF-8 tox -e py%{python3_version_nodots}

%files -n python3-requests
%defattr(-,root,root)
%license LICENSE
%doc README.md HISTORY.md
%{python3_sitelib}/*

%changelog
<<<<<<< HEAD
* Thu Sep 12 2024 Jon Slobodzian <joslobo@microsoft.com> - 2.31.0-2
- bump package to use latest python3-packaging in ptest
- also use tox version 4.23.2
=======
* Fri Dec 27 2024 Archana Choudhary <archana1@microsoft.com> - 2.31.0-2
- Add patch for CVE-2024-35195
>>>>>>> eef23cfb

* Fri Oct 27 2023 CBL-Mariner Servicing Account <cblmargh@microsoft.com> - 2.31.0-1
- Auto-upgrade to 2.31.0 - Azure Linux 3.0 - package upgrades

* Mon Jun 12 2023 Suresh Thelkar <sthelkar@microsoft.com> - 2.27.1-6
- Add patch for CVE-2023-32681

* Thu Oct 27 2022 Pawel Winogrodzki <pawelwi@microsoft.com> - 2.27.1-5
- Froze dependency "markupsafe==2.0.1" to stabilize tests.

* Wed Apr 27 2022 Pawel Winogrodzki <pawelwi@microsoft.com> - 2.27.1-4
- Updating source URL.

* Tue Mar 15 2022 Muhammad Falak <mwani@microsoft.com> - 2.27.1-3
- Use `py%{python3_version_nodots}` instead of harcoding `py39`

* Mon Feb 14 2022 Pawel Winogrodzki <pawelwi@microsoft.com> - 2.27.1-2
- Switching dependencies: "python3-chardet" -> "python3-charset-normalizer".

* Thu Feb 10 2022 Muhammad Falak <mwani@microsoft.com> - 2.27.1-1
- Bump version to 2.27.1
- Use 'py39' as tox env to enable ptest

* Wed Oct 20 2021 Thomas Crain <thcrain@microsoft.com> - 2.22.0-3
- Remove python2 package
- Lint spec
- License verified

* Mon Mar 01 2021 Andrew Phelps <anphel@microsoft.com> - 2.22.0-2
- Add patches for test issues and run tests with tox

* Thu Dec 31 2020 Thomas Crain <thcrain@microsoft.com> - 2.22.0-1
- Upgrade to version 2.22.0
- Fix Source0 URL

* Sat May 09 2020 Nick Samson <nisamson@microsoft.com> - 2.20.0-4
- Added %%license line automatically

* Thu Apr 30 2020 Emre Girgin <mrgirgin@microsoft.com> - 2.20.0-3
- Renaming python-pytest to pytest

* Wed Apr 29 2020 Emre Girgin <mrgirgin@microsoft.com> - 2.20.0-2
- Renaming python-pyOpenSSL to pyOpenSSL

* Thu Mar 19 2020 Paul Monson <paulmon@microsoft.com> - 2.20.0-1
- Update to 2.20.0. Fix source0 URL. Fix license.

* Tue Sep 03 2019 Mateusz Malisz <mamalisz@microsoft.com> - 2.19.1-5
- Initial CBL-Mariner import from Photon (license: Apache2).

* Thu Mar 28 2019 Tapas Kundu <tkundu@vmware.com> - 2.19.1-4
- Fix for CVE-2018-18074

* Thu Dec 06 2018 Ashwin H <ashwinh@vmware.com> - 2.19.1-3
- Add %check

* Thu Sep 27 2018 Srivatsa S. Bhat <srivatsa@csail.mit.edu> - 2.19.1-2
- Add a few missing runtime dependencies (urllib3, chardet,
- pyOpenSSL, certifi, idna).

* Sun Sep 09 2018 Tapas Kundu <tkundu@vmware.com> - 2.19.1-1
- Update to version 2.19.1

* Mon Aug 07 2017 Xiaolin Li <xiaolinl@vmware.com> - 2.13.0-3
- Disabled check section as tests are not available

* Wed Jun 07 2017 Xiaolin Li <xiaolinl@vmware.com> - 2.13.0-2
- Add python3-setuptools and python3-xml to python3 sub package Buildrequires.

* Thu Mar 23 2017 Xiaolin Li <xiaolinl@vmware.com> - 2.13.0-1
- Updated to version 2.13.0.

* Wed Mar 01 2017 Xiaolin Li <xiaolinl@vmware.com> - 2.9.1-4
- Added python3 package.

* Mon Oct 04 2016 ChangLee <changlee@vmware.com> - 2.9.1-3
- Modified %check

* Tue May 24 2016 Priyesh Padmavilasom <ppadmavilasom@vmware.com> - 2.9.1-2
- GA - Bump release of all rpms

* Tue Feb 23 2016 Harish Udaiya Kumar <hudaiyakumar@vmware.com> - 2.9.1-1
- Updated to version 2.9.1

* Wed Mar 04 2015 Mahmoud Bassiouny <mbassiouny@vmware.com>
- Initial packaging for Photon<|MERGE_RESOLUTION|>--- conflicted
+++ resolved
@@ -1,7 +1,7 @@
 Summary:        Awesome Python HTTP Library That's Actually Usable
 Name:           python-requests
 Version:        2.31.0
-Release:        2%{?dist}
+Release:        3%{?dist}
 License:        ASL 2.0
 Vendor:         Microsoft Corporation
 Distribution:   Azure Linux
@@ -73,14 +73,13 @@
 %{python3_sitelib}/*
 
 %changelog
-<<<<<<< HEAD
-* Thu Sep 12 2024 Jon Slobodzian <joslobo@microsoft.com> - 2.31.0-2
+
+* Tue Apr 22 2025 Jon Slobodzian <joslobo@microsoft.com> - 2.31.0-3
 - bump package to use latest python3-packaging in ptest
 - also use tox version 4.23.2
-=======
+
 * Fri Dec 27 2024 Archana Choudhary <archana1@microsoft.com> - 2.31.0-2
 - Add patch for CVE-2024-35195
->>>>>>> eef23cfb
 
 * Fri Oct 27 2023 CBL-Mariner Servicing Account <cblmargh@microsoft.com> - 2.31.0-1
 - Auto-upgrade to 2.31.0 - Azure Linux 3.0 - package upgrades
