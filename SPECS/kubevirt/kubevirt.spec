--- conflicted
+++ resolved
@@ -19,11 +19,7 @@
 Summary:        Container native virtualization
 Name:           kubevirt
 Version:        0.59.0
-<<<<<<< HEAD
-Release:        27%{?dist}
-=======
 Release:        28%{?dist}
->>>>>>> 4cd96a45
 License:        ASL 2.0
 Vendor:         Microsoft Corporation
 Distribution:   Mariner
@@ -48,10 +44,7 @@
 Patch12:        CVE-2025-22869.patch
 Patch13:        CVE-2023-48795.patch
 Patch14:        CVE-2024-51744.patch
-<<<<<<< HEAD
-=======
 Patch15:        CVE-2025-22872.patch
->>>>>>> 4cd96a45
 
 %global debug_package %{nil}
 BuildRequires:  glibc-devel
@@ -232,12 +225,9 @@
 %{_bindir}/virt-tests
 
 %changelog
-<<<<<<< HEAD
-=======
 * Tue Apr 22 2025 Sreeniavsulu Malavathula <v-smalavathu@microsoft.com> - 0.59.0-28
 - Patch CVE-2025-22872
 
->>>>>>> 4cd96a45
 * Thu Mar 27 2025 Jyoti Kanase <v-jykanase@microsoft.com> - 0.59.0-27
 - Fix CVE-2024-51744
 
