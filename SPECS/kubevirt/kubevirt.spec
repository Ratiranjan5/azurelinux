#
# spec file for package kubevirt
#
# Copyright (c) 2022 SUSE LLC
#
# All modifications and additions to the file contributed by third parties
# remain the property of their copyright owners, unless otherwise agreed
# upon. The license for this file, and modifications and additions to the
# file, is the same license as for the pristine package itself (unless the
# license for the pristine package is not an Open Source License, in which
# case the license is the MIT License). An "Open Source License" is a
# license that conforms to the Open Source Definition (Version 1.9)
# published by the Open Source Initiative.

# Please submit bugfixes or comments via https://bugs.opensuse.org/
#

%define _missing_build_ids_terminate_build 0

Summary:        Container native virtualization
Name:           kubevirt
Version:        1.2.0
<<<<<<< HEAD
Release:        7%{?dist}
=======
Release:        8%{?dist}
>>>>>>> 3fc3abd1
License:        ASL 2.0
Vendor:         Microsoft Corporation
Distribution:   Azure Linux
Group:          System/Management
URL:            https://github.com/kubevirt/kubevirt
Source0:        https://github.com/kubevirt/kubevirt/archive/refs/tags/v%{version}.tar.gz#/%{name}-%{version}.tar.gz
# The containers_meta packages and associated files are not required for the Mariner build
# Nexus team needs these to-be-upstreamed patches for the operator Edge to work
# correctly.
Patch0:         Cleanup-housekeeping-cgroup-on-vm-del.patch
%global debug_package %{nil}
BuildRequires:  swtpm-tools
BuildRequires:  glibc-devel
BuildRequires:  glibc-static >= 2.38-8%{?dist}
BuildRequires:  golang >= 1.21
BuildRequires:  golang-packaging
BuildRequires:  pkgconfig
BuildRequires:  rsync
BuildRequires:  sed
BuildRequires:  pkgconfig(libvirt)
ExclusiveArch:  x86_64 aarch64

%description
Kubevirt is a virtual machine management add-on for Kubernetes

%package        virtctl
Summary:        Client for managing kubevirt
Group:          System/Packages

%description    virtctl
The virtctl client is a command-line utility for managing container native virtualization resources

%package        virt-api
Summary:        Kubevirt API server
Group:          System/Packages

%description    virt-api
The virt-api package provides the kubernetes API extension for kubevirt

%package        container-disk
Summary:        Container disk for kubevirt
Group:          System/Packages

%description    container-disk
The containter-disk package provides a container disk functionality for kubevirt

%package        virt-controller
Summary:        Controller for kubevirt
Group:          System/Packages

%description    virt-controller
The virt-controller package provides a controller for kubevirt

%package        virt-exportproxy
Summary:        Export proxy for kubevirt
Group:          System/Packages

%description    virt-exportproxy
The virt-exportproxy package provides a proxy for kubevirt to pass
requests to virt-exportserver

%package        virt-exportserver
Summary:        Export server for kubevirt
Group:          System/Packages

%description    virt-exportserver
The virt-exportserver package provides an http server for kubevirt to
serve the data of VirtualMachineExport resource in different formats

%package        virt-handler
Summary:        Handler component for kubevirt
Group:          System/Packages

%description    virt-handler
The virt-handler package provides a handler for kubevirt

%package        virt-launcher
Summary:        Launcher component for kubevirt
Group:          System/Packages
# Starting from v1.1.0, KubeVirt ships /usr/bin/virt-tail which conflicts with
# the respective guestfs tool.
Conflicts:      guestfs-tools

%description    virt-launcher
The virt-launcher package provides a launcher for kubevirt

%package        virt-operator
Summary:        Operator component for kubevirt
Group:          System/Packages

%description    virt-operator
The virt-opertor package provides an operator for kubevirt CRD

%package        pr-helper-conf
Summary:        Configuration files for persistent reservation helper
Group:          System/Packages

%description    pr-helper-conf
The pr-helper-conf package provides configuration files for persistent
reservation helper

%package        tests
Summary:        Kubevirt functional tests
Group:          System/Packages

%description    tests
The package provides Kubevirt end-to-end tests.

%prep
%autosetup -p1

%build
mkdir -p go/src/kubevirt.io go/pkg
ln -s ../../../ go/src/kubevirt.io/kubevirt
export GOPATH=${PWD}/go
export GOFLAGS="-buildmode=pie"
cd ${GOPATH}/src/kubevirt.io/kubevirt
env \
KUBEVIRT_GO_BASE_PKGDIR="${GOPATH}/pkg" \
KUBEVIRT_VERSION=%{version} \
KUBEVIRT_SOURCE_DATE_EPOCH="$(date -r LICENSE +%s)" \
KUBEVIRT_GIT_COMMIT='v%{version}' \
KUBEVIRT_GIT_VERSION='v%{version}' \
KUBEVIRT_GIT_TREE_STATE="clean" \
build_tests="true" \
./hack/build-go.sh install \
    cmd/virt-api \
    cmd/virt-chroot \
    cmd/virt-controller \
    cmd/virt-exportproxy \
    cmd/virt-exportserver \
    cmd/virt-freezer \
    cmd/virt-handler \
    cmd/virt-launcher \
    cmd/virt-launcher-monitor \
    cmd/virt-operator \
    cmd/virt-probe \
    cmd/virt-tail \
    cmd/virtctl \
    %{nil}

env DOCKER_PREFIX=$reg_path DOCKER_TAG=%{version}-%{release} KUBEVIRT_NO_BAZEL=true ./hack/build-manifests.sh

%install
mkdir -p %{buildroot}%{_bindir}

install -p -m 0755 _out/cmd/container-disk-v2alpha/container-disk %{buildroot}%{_bindir}/
install -p -m 0755 _out/cmd/virtctl/virtctl %{buildroot}%{_bindir}/
install -p -m 0755 _out/cmd/virt-api/virt-api %{buildroot}%{_bindir}/
install -p -m 0755 _out/cmd/virt-controller/virt-controller %{buildroot}%{_bindir}/
install -p -m 0755 _out/cmd/virt-chroot/virt-chroot %{buildroot}%{_bindir}/
install -p -m 0755 _out/cmd/virt-exportproxy/virt-exportproxy %{buildroot}%{_bindir}/
install -p -m 0755 _out/cmd/virt-exportserver/virt-exportserver %{buildroot}%{_bindir}/
install -p -m 0755 _out/cmd/virt-handler/virt-handler %{buildroot}%{_bindir}/
install -p -m 0755 _out/cmd/virt-launcher/virt-launcher %{buildroot}%{_bindir}/
install -p -m 0755 _out/cmd/virt-launcher-monitor/virt-launcher-monitor %{buildroot}%{_bindir}/
install -p -m 0755 _out/cmd/virt-freezer/virt-freezer %{buildroot}%{_bindir}/
install -p -m 0755 _out/cmd/virt-probe/virt-probe %{buildroot}%{_bindir}/
install -p -m 0755 _out/cmd/virt-tail/virt-tail %{buildroot}%{_bindir}/
install -p -m 0755 _out/cmd/virt-operator/virt-operator %{buildroot}%{_bindir}/
install -p -m 0755 _out/tests/tests.test %{buildroot}%{_bindir}/virt-tests
install -p -m 0755 cmd/virt-launcher/node-labeller/node-labeller.sh %{buildroot}%{_bindir}/

# Install network stuff
mkdir -p %{buildroot}%{_datadir}/kube-virt/virt-handler
install -p -m 0644 cmd/virt-handler/nsswitch.conf %{buildroot}%{_datadir}/kube-virt/virt-handler/

# virt-launcher SELinux policy needs to land in virt-handler container
install -p -m 0644 cmd/virt-handler/virt_launcher.cil %{buildroot}/

# Persistent reservation helper configuration files
mkdir -p %{buildroot}%{_datadir}/kube-virt/pr-helper
install -p -m 0644 cmd/pr-helper/multipath.conf %{buildroot}%{_datadir}/kube-virt/pr-helper/

# Configuration files for libvirt
mkdir -p %{buildroot}%{_datadir}/kube-virt/virt-launcher
install -p -m 0644 cmd/virt-launcher/virtqemud.conf %{buildroot}%{_datadir}/kube-virt/virt-launcher
install -p -m 0644 cmd/virt-launcher/qemu.conf %{buildroot}%{_datadir}/kube-virt/virt-launcher

%files virtctl
%license LICENSE
%doc README.md
%{_bindir}/virtctl

%files virt-api
%license LICENSE
%doc README.md
%{_bindir}/virt-api

%files container-disk
%license LICENSE
%doc README.md
%{_bindir}/container-disk

%files virt-controller
%license LICENSE
%doc README.md
%{_bindir}/virt-controller

%files virt-exportproxy
%license LICENSE
%doc README.md
%{_bindir}/virt-exportproxy

%files virt-exportserver
%license LICENSE
%doc README.md
%{_bindir}/virt-exportserver

%files virt-handler
%license LICENSE
%doc README.md
%dir %{_datadir}/kube-virt
%{_datadir}/kube-virt/virt-handler
%{_bindir}/virt-handler
%{_bindir}/virt-chroot
/virt_launcher.cil

%files virt-launcher
%license LICENSE
%doc README.md
%dir %{_datadir}/kube-virt
%dir %{_datadir}/kube-virt/virt-launcher
%{_bindir}/virt-launcher
%{_bindir}/virt-launcher-monitor
%{_bindir}/virt-freezer
%{_bindir}/virt-probe
%{_bindir}/virt-tail
%{_bindir}/node-labeller.sh
%{_datadir}/kube-virt/virt-launcher

%files virt-operator
%license LICENSE
%doc README.md
%{_bindir}/virt-operator

%files pr-helper-conf
%license LICENSE
%doc README.md
%dir %{_datadir}/kube-virt
%dir %{_datadir}/kube-virt/pr-helper
%{_datadir}/kube-virt/pr-helper/multipath.conf

%files tests
%license LICENSE
%doc README.md
%dir %{_datadir}/kube-virt
%{_bindir}/virt-tests

%changelog
<<<<<<< HEAD
=======
* Fri Sep 06 2024 Sharath Srikanth Chellappa <sharathsr@microsoft.com> - 1.2.0-8
- Adding swtpm tools for building kubevirt RPM.

>>>>>>> 3fc3abd1
* Fri Aug 30 2024 Harshit Gupta <guptaharshit@microsoft.com> - 1.2.0-7
- Update installation path of virt_launcher.cil in virt-handler container.

* Mon Aug 26 2024 Rachel Menge <rachelmenge@microsoft.com> - 1.2.0-6
- Update to build dep latest glibc-static version

* Wed Aug 21 2024 Chris Co <chrco@microsoft.com> - 1.2.0-5
- Bump to rebuild with updated glibc

* Wed Jun 26 2024 Sharath Srikanth Chellappa <sharathsr@microsoft.com> - 1.2.0-4
- Deleting Hotplug_Grace_Period.patch since it is no longer required.

* Wed May 22 2024 Suresh Babu Chalamalasetty <schalam@microsoft.com> - 1.2.0-3
- update to build dep latest glibc-static version

* Mon May 13 2024 Chris Co <chrco@microsoft.com> - 1.2.0-2
- Update to build dep latest glibc-static version

* Wed Mar 13 2024 Elaine Zhao <elainezhao@microsoft.com> - 1.2.0-1
- Bump package version to 1.2.0 from 0.59.0
- Referenced kubevirt.spec from https://code.opensuse.org/package/kubevirt/blob/master/f/kubevirt.spec
- Setting _missing_build_ids_terminate_build to 0 to prevent the build from terminating if build IDs are missing

* Mon Mar 11 2024 Dan Streetman <ddstreet@microsoft.com> - 0.59.0-14
- update to build dep latest glibc-static version

* Tue Feb 27 2024 Dan Streetman <ddstreet@microsoft.com> - 0.59.0-13
- updated glibc-static buildrequires release

* Wed Oct 18 2023 Minghe Ren <mingheren@microsoft.com> - 0.59.0-11
- Bump release to rebuild against glibc 2.35-6

* Mon Oct 16 2023 CBL-Mariner Servicing Account <cblmargh@microsoft.com> - 0.59.0-10
- Bump release to rebuild with go 1.20.10

* Tue Oct 10 2023 Dan Streetman <ddstreet@ieee.org> - 0.59.0-9
- Bump release to rebuild with updated version of Go.

* Tue Oct 03 2023 Mandeep Plaha <mandeepplaha@microsoft.com> - 0.59.0-8
- Bump release to rebuild against glibc 2.35-5

* Mon Aug 07 2023 CBL-Mariner Servicing Account <cblmargh@microsoft.com> - 0.59.0-7
- Bump release to rebuild with go 1.19.12

* Fri Jul 14 2023 Andrew Phelps <anphel@microsoft.com> - 0.59.0-6
- Bump release to rebuild against glibc 2.35-4

* Thu Jul 13 2023 CBL-Mariner Servicing Account <cblmargh@microsoft.com> - 0.59.0-5
- Bump release to rebuild with go 1.19.11

* Fri Jun 30 2023 Brian Fjeldstad <bfjelds@microsoft.com> - 0.59.0-4
- Patch 0.59.0 with Operator Nexus patch for hotplug volume detachment IO errors

* Thu Jun 15 2023 CBL-Mariner Servicing Account <cblmargh@microsoft.com> - 0.59.0-3
- Bump release to rebuild with go 1.19.10

* Fri May 12 2023 Kanika Nema <kanikanema@microsoft.com> - 0.59.0-2
- Patch 0.59.0 with Operator Nexus patches

* Fri May 05 2023 Kanika Nema <kanikanema@microsoft.com> - 0.59.0-1
- Upgrade to v0.59.0

* Wed Apr 05 2023 CBL-Mariner Servicing Account <cblmargh@microsoft.com> - 0.58.0-7
- Bump release to rebuild with go 1.19.8

* Tue Mar 28 2023 CBL-Mariner Servicing Account <cblmargh@microsoft.com> - 0.58.0-6
- Bump release to rebuild with go 1.19.7

* Wed Mar 15 2023 CBL-Mariner Servicing Account <cblmargh@microsoft.com> - 0.58.0-5
- Bump release to rebuild with go 1.19.6

* Mon Feb 13 2023 Kanika Nema <kanikanema@microsoft.com> - 0.58.0-4
- Add an upstream patch (from v0.59.0-alpha2) without which virt-handler
  containers don't start.

* Fri Feb 03 2023 CBL-Mariner Servicing Account <cblmargh@microsoft.com> - 0.58.0-3
- Bump release to rebuild with go 1.19.5

* Wed Jan 18 2023 CBL-Mariner Servicing Account <cblmargh@microsoft.com> - 0.58.0-2
- Bump release to rebuild with go 1.19.4

* Mon Dec 26 2022 Kanika Nema <kanikanema@microsoft.com> - 0.58.0-1
- Upgrade to 0.58.0
- Build new component virt-launcher-monitor.

* Fri Dec 16 2022 Daniel McIlvaney <damcilva@microsoft.com> - 0.55.1-4
- Bump release to rebuild with go 1.18.8 with patch for CVE-2022-41717

* Tue Nov 01 2022 Pawel Winogrodzki <pawelwi@microsoft.com> - 0.55.1-3
- Adding missing "%{?dist}" to "glibc-static" BR.

* Tue Nov 01 2022 Olivia Crain <oliviacrain@microsoft.com> - 0.55.1-2
- Bump release to rebuild with go 1.18.8

* Thu Sep 22 2022 CBL-Mariner Servicing Account <cblmargh@microsoft.com> - 0.55.1-1
- Upgrade to 0.55.1

* Mon Aug 22 2022 Olivia Crain <oliviacrain@microsoft.com> - 0.51.0-2
- Bump release to rebuild against Go 1.18.5

* Thu Jul 14 2022 Kanika Nema <kanikanema@microsoft.com> - 0.51.0-1
- License verified
- Initial changes to build for Mariner
- Initial CBL-Mariner import from openSUSE TumbleWeed (license: same as "License" tag)

* Thu Mar 10 2022 Vasily Ulyanov <vasily.ulyanov@suse.com>
- Update to version 0.51.0
  Release notes https://github.com/kubevirt/kubevirt/releases/tag/v0.51.0

* Fri Feb 11 2022 Vasily Ulyanov <vasily.ulyanov@suse.com>
- Update to version 0.50.0
  Release notes https://github.com/kubevirt/kubevirt/releases/tag/v0.50.0

* Wed Jan 19 2022 Vasily Ulyanov <vasily.ulyanov@suse.com>
- Pack nft rules and nsswitch.conf for virt-handler
- Drop kubevirt-psp-caasp.yaml and cleanup the spec

* Wed Jan 12 2022 Vasily Ulyanov <vasily.ulyanov@suse.com>
- Update to version 0.49.0
  Release notes https://github.com/kubevirt/kubevirt/releases/tag/v0.49.0
  Includes the fix for CVE-2021-43565 (bsc#1193930)

* Thu Dec 16 2021 Vasily Ulyanov <vasily.ulyanov@suse.com>
- Update to version 0.48.1
  Release notes https://github.com/kubevirt/kubevirt/releases/tag/v0.48.1

* Fri Dec  3 2021 Guillaume GARDET <guillaume.gardet@opensuse.org>
- Enable build on aarch64

* Fri Nov 26 2021 Vasily Ulyanov <vasily.ulyanov@suse.com>
- Detect SLE15 SP4 build environment

* Fri Nov 12 2021 Vasily Ulyanov <vasily.ulyanov@suse.com>
- Update to version 0.47.1
  Release notes https://github.com/kubevirt/kubevirt/releases/tag/v0.47.1

* Tue Oct 19 2021 Vasily Ulyanov <vasily.ulyanov@suse.com>
- Pack only kubevirt-{operator,cr}.yaml into manifests
- Include manifests/testing/* into tests package
- Use disks-images-provider.yaml from upstream

* Mon Oct 11 2021 Vasily Ulyanov <vasily.ulyanov@suse.com>
- Update to version 0.46.0
  Release notes https://github.com/kubevirt/kubevirt/releases/tag/v0.46.0
- Drop upstreamed patch 0001-Specify-format-of-the-backing-image.patch

* Thu Sep  9 2021 Vasily Ulyanov <vasily.ulyanov@suse.com>
- Update to version 0.45.0
  Release notes https://github.com/kubevirt/kubevirt/releases/tag/v0.45.0

* Fri Aug 27 2021 Vasily Ulyanov <vasily.ulyanov@suse.com>
- Fix issue with recent qemu-img
  0001-Specify-format-of-the-backing-image.patch

* Fri Aug 27 2021 Vasily Ulyanov <vasily.ulyanov@suse.com>
- Update to version 0.44.1
  Release notes https://github.com/kubevirt/kubevirt/releases/tag/v0.44.1

* Mon Aug  9 2021 Vasily Ulyanov <vasily.ulyanov@suse.com>
- Update to version 0.44.0
  Release notes https://github.com/kubevirt/kubevirt/releases/tag/v0.44.0

* Mon Jul 12 2021 Vasily Ulyanov <vasily.ulyanov@suse.com>
- Drop upstreamed patch 0002-Don-t-use-Bazel-in-build-manifests.sh.patch
- Install node-labeller.sh in %%{_bindir}
- Update to version 0.43.0
  Release notes https://github.com/kubevirt/kubevirt/releases/tag/v0.43.0

* Wed Jun 30 2021 Vasily Ulyanov <vasily.ulyanov@suse.com>
- Generate meta info for containers during rpm build

* Wed Jun  9 2021 Vasily Ulyanov <vasily.ulyanov@suse.com>
- Use registry.suse.com as the default fallback for sle
- Rename macro registry_path to kubevirt_registry_path
- Switch to golang 1.16
- Drop 0001-Don-t-build-virtctl-for-darwin-and-windows.patch
- Drop --skipj2 arg for build-manifests.sh
- Update to version 0.42.1
  Release notes https://github.com/kubevirt/kubevirt/releases/tag/v0.42.1

* Fri Jun  4 2021 Fabian Vogt <fvogt@suse.com>
- Also specify the registry in kubevirt_containers_meta

* Thu May 20 2021 Vasily Ulyanov <vasily.ulyanov@suse.com>
- Use git format-patch:
  0001-Don-t-build-virtctl-for-darwin-and-windows.patch
  0002-Don-t-use-Bazel-in-build-manifests.sh.patch
- Drop patches:
  dont-build-virtctl-darwin.patch
  dont-use-bazel-in-build-manifests.patch
  fix-double-free-of-VirDomain.patch

* Thu May 20 2021 Vasily Ulyanov <vasily.ulyanov@suse.com>
- Update to version 0.41.0
  Release notes https://github.com/kubevirt/kubevirt/releases/tag/v0.41.0

* Tue May 18 2021 Vasily Ulyanov <vasily.ulyanov@suse.com>
- Drop fix-virsh-domcapabilities-error.patch (bsc#1185119)

* Mon May 17 2021 Vasily Ulyanov <vasily.ulyanov@suse.com>
- Do not package OLM manifests

* Thu May  6 2021 Vasily Ulyanov <vasily.ulyanov@suse.com>
- Install virt-launcher SELinux policy (bsc#1185714)

* Thu Apr 29 2021 Vasily Ulyanov <vasily.ulyanov@suse.com>
- Include release number into docker tag
- Add kubevirt_containers_meta build service

* Thu Apr 29 2021 Vasily Ulyanov <vasily.ulyanov@suse.com>
- Set default reg_path='registry.opensuse.org/kubevirt'
- Add _constraints file with disk requirements

* Fri Apr 23 2021 Vasily Ulyanov <vasily.ulyanov@suse.com>
- Fix virt-launcher crash
  fix-double-free-of-VirDomain.patch

* Tue Apr 20 2021 Vasily Ulyanov <vasily.ulyanov@suse.com>
- Fix issue when calling `virsh-domcapabilities`
  fix-virsh-domcapabilities-error.patch

* Tue Apr 20 2021 Vasily Ulyanov <vasily.ulyanov@suse.com>
- Package node-labeller.sh along with virt-launcher

* Mon Apr 19 2021 Vasily Ulyanov <vasily.ulyanov@suse.com>
- Update to version 0.40.0
  Release notes https://github.com/kubevirt/kubevirt/releases/tag/v0.40.0

* Mon Apr 19 2021 Vasily Ulyanov <vasily.ulyanov@suse.com>
- Disable changelog generation via tar_scm service (too verbose)

* Thu Apr 15 2021 Vasily Ulyanov <vasily.ulyanov@suse.com>
- Drop csv-generator

* Wed Apr  7 2021 Vasily Ulyanov <vasily.ulyanov@suse.com>
- Update registry path

* Wed Mar  3 2021 vasily.ulyanov@suse.com
- Update to version 0.38.1:
  * Run bazelisk run //plugins/cmd/uploader:uploader -- -workspace /home/prow/go/src/github.com/kubevirt/project-infra/../kubevirt/WORKSPACE -dry-run=false
  * Expose field name 'ipFamily' for k8s < 1.20
  * Bump k8s deps to 0.20.2
  * verify that VMIs can be started with images not owned by qemu provided by FS PVC
  * change ownership of the image provided by a filesystem PVC to qemu
  * virt-launcher's FSGroup functional test is obsolete
  * virt-controller: Remove FSGroup from Pod
  * cloudinit.GenerateLocalData: defer removal of temp files
  * rpm: update `make rpm-deps`
  * launcher / handler rpm: add tar as pod dependency
  * cloudinit.GenerateLocalData: drop ineffectual assignment
  * tests/config_test: fix ineffectual assignment to err
  * pkg/virt-handler/migration-proxy/migration-proxy_test: fix ineffectual assignment to err
  * tests/replicaset_test: fix ineffectual assignment to err
  * pkg/virt-launcher/virtwrap/access-credentials/access_credentials_test: fix ineffectual assignment to err
  * tests/vnc_test: fix ineffectual assignment to err
  * pkg/virt-handler/isolation/isolation_test: fix ineffectual assignment to err
  * pkg/virt-controller/watch/migration: fix ineffectual assignment to err
  * tools/vms-generator/utils/utils: fix ineffectual assignment to err
  * tests/vmi_gpu_test: fix ineffectual assignment to err
  * pkg/virt-handler/cache/cache_test:fix ineffectual assignment to err
  * pkg/virt-launcher/virtwrap/manager_test:fix ineffectual assignment to err
  * multus, tests: assert error does not happen
  * Bump bazeldnf to v0.0.15
  * pkg/virt-handler/cmd-client/client_test:fix ineffectual assignment to err
  * pkg/virt-operator/creation/components/secrets_test: fix ineffectual assignment to err
  * tests/infra_test.go: fix ineffectual assignment to err
  * tests/vmipreset_test: fix ineffectual assignment to err
  * func tests, multus: getting the kubevirtClient must be done first
  * func tests, multus: execute BeforeAll before BeforeEach
  * document the interface between hostdev device plugins and kubevirt
  * Refactor methods to reduce their Cognitive Complexity
  * Define a constant instead of duplicating literal
  * Refactor method to reduce its Cognitive Complexity
  * Define a constant instead of duplicating literals
  * Refactor method to reduce its Cognitive Complexity
  * Add a nested comment indicating about an empty function
  * Define a constant instead of duplicating a literal
  * Refactor methods to reduce their Cognitive Complexity
  * Increase subresource pod test execution timeout
  * Add Nvidia as a KubeVirt ADOPTOR
  * ipv4, network tests: refactor the masquerade test table
  * controller, virtinformers: Define the unexpected error once
  * Run bazelisk run //plugins/cmd/uploader:uploader -- -workspace /home/prow/go/src/github.com/kubevirt/project-infra/../kubevirt/WORKSPACE -dry-run=false
  * Converter: Handle 'float' memory
  * Tests: Ensure cpu/memory in requests/limits allow int/float
  * virt-launcher: Support (non-)transitional virtio-balloon
  * rpm: Bump libvirt and QEMU
  * tests/utils: fix ineffectual assignment to ok
  * tests/utils: fix ineffectual assignment to err
  * tests/utils: fix ineffectual assignment to scale
  * pkg/container-disk/container-disk_test: fix ineffectual assignment to path
  * pkg/virt-launcher/virtwrap/network/common: fix ineffectual assignment to err
  * tests/vm_test: fix ineffectual assignment to err
  * tests/vm_watch_test: fix ineffectual assignment to cmdName
  * pkg/virt-handler/hotplug-disk/mount_test: fix ineffectual assignment to err
  * pkg/virt-handler/hotplug-disk/mount_test: fix ineffectual assignment to res
  * tests/reporter/kubernetes: fix ineffectual assignment to err
  * pkg/virt-launcher/virtwrap/access-credentials: fix ineffectual assignment to err
  * pkg/virt-launcher/virtwrap/access-credentials: fix ineffectual assignment to output
  * pkg/virt-handler/vm_test: fix ineffectual assignment to err
  * tools/util/marshaller: fix ineffectual assignment to err
  * pkg/virt-handler/device-manager/mediated_device_test: fix ineffectual assignment to err
  * tests/restore_test: fix ineffectual assignment to restore
  * removing trello reference as its no longer used
  * Adjust e2e test which checks for the scsi controller
  * consider scsi controllers in virtio version decisions
  * Bump kubevirtci, now hosted on quay.io
  * network: BindMechanism receiver name consistency
  * MacvtapBindMechanism.loadCachedInterface fix arg name
  * Clean error message for not migratable VMI
  * Fix detection of previous release version in operator func test
  * Alert when less than 2 KVM nodes available
  * Fix a datavolume collision
  * Remove danielBelenky from reviewers
  * KubeVirt is now released on quay.io only
  * [virt-operator] load new certificates earlier
  * Keepalive function for travis to prevent timeout due to inactivity on stdout
  * Fix limits/requests to accept int again
  * network: rename NetworkInterface and PodInterface
  * network: drop NetworkInterface.Unplug
  * network: eliminate mocking of SetupPodNetworkPhase2
  * network: make SetupPodNetworkPhase1 into a constant function
  * network: rename {Bridge,Masquerade,Macvtap,Slirp}PodInterface
  * network: rename getNetworkClass
  * network: rename getNetworkInterfaceFactory
  * fix review English phrasing
  * virt-api/webhooks: test newly-renamed function
  * virt-api/webhooks: simplify and rename ServiceAccount-matching function
  * split sync resources into multiple functions and files
  * tests: Test guest restart after migration
  * Normalize DNS search domains to lower-case
  * Revert "Fix typos in log output"
  * tests: After migration test is not invoked
  * virt-launcher: [masquerade] pass a MAC to the vm accroding to the spec only
  * virt-launcher: [masquerade] Stop filtering dhcp reuqests by vm MAC
  * Example code for gosec fix
  * Update gosec.md
  * guidelines for using gosec analysis tool
  * docs/devel/networking: unbreak URL
  * Add virtctl image-upload usage for WaitForFirstConsumer DVs
  * Add error message on virtctl image-upload to WaitForFirstConsumer DataVolume
  * bump bazeldnf
  * Fix typos in log output
  * Extend isolation test to cover IsMounted method
  * Wrap mountinfo parsing common code into a function
  * start virt-launchers with a non-default log verbosity
  * change virt-controller log verbosity on relevant config changes
  * change virt-api log verbosity on relevant config changes
  * change virt-handlers log verbosity on relevant config changes
  * add default log verbosity values to cluster config
  * allow registering multiple callbacks for config changes
  * add a logVerbosity struct to set KubeVirt components log verbosity
  * Remove travis-ci logic for pushing to quay app registery
  * Make mutating webhooks required
  * Bump bazeldnf to a version with its own ldd implementation
  * Add tests
  * Fix typo
  * Fix some typo in docs
  * Add alert for insufficient number of nodes with KVM resources
  * Remove dockerhub-related travis jobs and credentials
  * Make `make build-functest` work without nested bazel invocation
  * Compile template-manifestor with bazel
  * Invoke shfmt from bazel
  * Add gofmt to our vendor tree
  * kubevirtci, Bump kubevirtci
  * Bump bazeldnf to 0.0.10 to better deal with bad repomd mirrors
  * Allow setting user local bazelrc settings.
  * Update Quay credentials in travis config
  * Run bazelisk run //plugins/cmd/uploader:uploader -- -workspace /home/prow/go/src/github.com/kubevirt/project-infra/../kubevirt/WORKSPACE -dry-run=false
  * tests: make client in hello world job UDP wait for response
  * wait for host responding to ping, in some cases the first two pings fail, now instead we wait for a specific amount of time
  * Increase time to wait for failed connection
  * virt-controller: increase the number of VMI controller threads
  * sriov, tests: xfail vlan test
  * network: simplify getNetworkInterfaceFactory
  * network: drop long-unused plugFunction
  * network: drop long-unused qemuArgCacheFile
  * network: rename constant to primaryPodInterfaceName
  * network: drop global podInterfaceName variable
  * Run bazelisk run //plugins/cmd/uploader:uploader -- -workspace /home/prow/go/src/github.com/kubevirt/project-infra/../kubevirt/WORKSPACE -dry-run=false
  * add vi-minimal to base packages for containers
  * Additional hotplug functional tests
  * Add unit test for PCI address parsing
  * Escape dot '\.' in PCI_ADDRESS_PATTERN
  * Move ParsePciAddress function to hardware utils
  * Bump bazeldnf to fix rpm verification
  * Drop references to kubevirt-host-device-plugin-config cfgMap
  * Check if block devices are ready. If not ensure that the block device major and minor is allowed in the virt-launcher pod. Enable functional tests that were failing due to permission issues
  * Reviewers update: Adding EdDev as a code reviewer
  * virt-launcher/handler: move Macvtap discovery of MTU and target
  * virt-launcher/handler: Macvtap shouldn't use vif cache
  * Fix Open Shift SCC permissions to allow attachment pods to use host network. Fix selinux to be on container level instead of pod level.
  * Use the array value instead of a new variable when possible
  * eliminate the usage of interface address in decorateConfig()
  * allocate new variable and don't use the originsl s.domain.Spec.Devices.Interfaces
  * fix some tabs/spaces mess
  * Fix memory aliasing in for loop - taking the address of loop variable is dangerous
  * ENV VAR for client-go scheme registration version
  * Give kubevirt pods more time to become ready
  * Fix PV selector for windos and rhel PVCs
  * Make storage tests fit for parallel execution
  * Use the new nfsserver library in the migration tests
  * Create windows and rhel PV within the corresponding tests
  * Prepare our framework in utils for parallel storage test execution
  * Move nfs server rendering to its own package and adjust memory requests
  * Add a ginkgo matcher library especially for kubevirt
  * Prepare image provider for parallel execution
  * Code Review edits
  * Bump kubevirtci
  * Stick with virtio model on the ballooning device
  * Tablet input device only exists as virtio 1.0
  * virtio-serial controllers need the model set too
  * Add virtio-transitional e2e test
  * Extract converter into its own subpackage
  * Unit test for choosing virtio-transitional
  * Make the converter aware of virtio model preferences
  * Add a global VMI flag to the API to fall back to virtio_transitional
  * tests, xfail: Change XFail API to wrap the expected failure
  * Don't override the e2e kubevirt config by default in the e2e tests
  * virt-launcher/handler: remove the tap device from the VIF cache
  * Use virt-handler image as base for multus tests
  * Explicitly build libvirt-devel tars
  * Remove no longer needed go_library definition
  * Allow qemu to bind to privileged ports for slirp
  * Docuement how RPM verification can be done
  * Add a RPM verification target
  * Bump to bazeldnf with improved RPM verification
  * fix logos dependency
  * Add GPG keys to repo.yaml
  * Update RPMs
  * Avoid dependency flipping
  * add ps binary
  * Update dependency update documentation
  * Remove old libvirt-devel dependencies in WORKSPACE
  * Prepare binary containers for bazeldnf built content
  * Start using bazeldnf RPMs for building and testing
  * Add RPMs
  * Add repo.yaml files
  * Add a script to resolve RPM dependencies
  * Document new kubevirt handling of WaitForFirstConsumer DataVolumes
  * Fix support for camelCase userData and networkData labels
  * virt-launcher: Remove unused arg from GetDomainSpecWithRuntimeInfo
  * Extend VMI count metric to include osinfo
  * fix: change url and label name for "good-first-issue" on CONTRIBUTING.md
  Added patch: dont-use-bazel-in-build-manifests.patch

* Mon Feb 15 2021 Vasily Ulyanov <vasily.ulyanov@suse.com>
- Add building of virt-tests

* Wed Jan 20 2021 jfehlig@suse.com
- Update to version 0.37.0:
  * Remove travis-ci logic for pushing to quay app registery
  * Update Quay credentials in travis config
  * MacvtapPodInterface.setCachedInterface: fix arg name
  * make generate: 2021 edition
  * tests, dhcpv6: verify connectivity survives after migration
  * tests, dhcpv6: use python server instead of nc
  * tests, dhcpv6: start dhcpv6 client, config d.route & prefix via console
  * tests, dhcpv6: use fedora vms for masquerade ipv6 connectiviy tests
  * tests: split masquerade connectivity tests to ipv4 and ipv6
  * tests: remove libnet.WithIPv6 from ipv4 only dhcp test
  * dhcpv6: unit tests
  * dhcpv6: Extracting the build of the server response to a separate method
  * dhcpv6: Add the request iana to the response
  * dhcpv6: reply to dhcp solict with rapid commit
  * add ipv6 address to VIF.String
  * dhcpv6: run only for masquerade
  * dhcpv6: introduce prepareDHCPv6Modifiers
  * dhcpv6: Allow dhcpv6 server to run without CAP_NET_RAW
  * dhcpv6: handle requests from client - adding DUID and IANA options
  * virt-launcher: vendor dhcpv6
  * virt-launcher: introduce dhcpv6
  * Extend version functional tests
  * Set --stamp as default build flag
  * imageupload: improve nosec comment
  * cloud-init: test that GenerateLocalData can run twice
  * cloud-init, GenerateLocalData: simplify staging replacement
  * tests, ping: increase default amount of packets
  * cloud-init, GenerateLocalData: drop redundant diskutils.RemoveFile call
  * cloud-init, GenerateLocalData: drop ambiguous comment
  * add use case Signed-off-by: xiaobo <zeng.xiaobo@h3c.com>
  * add use case Signed-off-by: xiaobo <zeng.xiaobo@h3c.com>
  * add use case Signed-off-by: xiaobo <zeng.xiaobo@h3c.com>
  * add use case Signed-off-by: xiaobo <zeng.xiaobo@h3c.com>
  * Run bazelisk run //plugins/cmd/uploader:uploader -- -workspace /home/prow/go/src/github.com/kubevirt/project-infra/../kubevirt/WORKSPACE -dry-run=false
  * Document dependency update flows
  * Newer curl version don't allow headerless HTTP
  * Build all test images in kubervirt/kubevirt
  * Add managed RPMs and remove unmanaged RPMs
  * Add repo.yaml files
  * Add bazeldnf dependencies
  * Add a script to resolve RPM dependencies
  * virt-launcher, converter: Extract SRIOV hostdev creation
  * virt-launcher, converter: Refactor network indexing
  * virt-launcher, converter: Refactor iface multi queue
  * tests, vmi_multus: test Sriov with Vlan
  * Don't overwrite user-provided GOFLAGS
  * Handle btrfs subvolumes when parsing mountinfo
  * Add mount info test cases
  * Add testdata for mount info tests
  * Cleanup duplicated code
  * Refactor containerdisk mount code
  * tests,sriov:make createSriovVms recieve network names
  * tests, sriov: remove un-needed function.
  * tests: sriov: extract NAD creation to a helper
  * tests, utils, delete vmi waiting: assert on err
  * Preapre build environment for bazeldnf
  * use placement api for assinging virt-handler pod
  * virt-launcher, libvirt: Free (all) domain resources
  * Generate release manifests using quay images
  * Add maiqueb to code-reviewers list
  * Update vendored dependencies
  * Update versions of some dependencies
  * only validate status of vm, vmi, and vmi migration objects
  * This fixes a race condition between unmounting a file system volume and detaching a disk from the running VM. In certain conditions it would attempt to unmount before the disk was fully detached causing the unmount to error and preventing the VM sync from fully detaching. This moves the unmount to after the sync, so this race never happens.
  * smbios, sidecar hook, tests: assert the hook version is advertised
  * smbios cmd: set the version parameter as mandatory
  * examples, hooks: correct the vmi-sidecar-hook example
  * add kubernetes os nodeSelector to injectPlacementMetadata
  * virt-launcher, converter: Set SRIOV device as unmanaged
  * tests, sriov: XFail IPv4 connectivity test
  * Append rootfs mount to containerdisk base path
  * Narrow down watcher select which waits for object states
  * Fix Eventually which used the time out as description
  * Remove unused functions: GenerateSelfSignedCertKey and GenerateSelfSignedCertKeyWithFixtures
  * use filepath.Clean for two fixed path parameter functions
  * virt-launcher, converter: Remove vCPU dependency on queue limits
  * add Kubermatic to adopters list
  * manager_test: add err check for ioutil.TempDir
  * windows_test: remove duplicate code
  * cleanup tempfiles for manager_test
  * cleanup tempfiles for common_test
  * Functional test to verify vmis are migratable after update to from latest KubeVirt official release
  * update libvirt base container to rhel-av 8.3
  * Unit test to verify evaculation controller generated migration object fields
  * evacuation informer should only observe the creation of migration objects it created
  * cloud-init: Allow populate networkData alone
  * tests, sriov: XFail IPv6 connectivity test
  * dev guide, networking: net_raw cap is not required by virt-launcher
  * Revert "dev guide, networking: no capabilities are required"
  * Make sure to use all supported versions for status subresource
  * Update csv gen logic for v1 api
  * Update hardcoded references to v1alpha3 in unit tests
  * Update unit tests to account for aggregated api server registration for v1 API
  * Update functional tests that had hardcoded references to v1alpha3
  * Add functional tests to verify vm creation using all supported API versions
  * Add v1 api version
  * Revert "linux capabilities: remove CAP_NET_ADMIN"
  * Revert "libvirt, mtu: do not perform any network config on the launcher"
  * move kv update validation webhook to operator validation configuration
  * Fix test id for io mode test
  * update listtype markers for kubevirt pci host devices
  * Fix gosec unhandled errors in delete.go & create.go
  * Cleanup k8s jobs from test namespaces
  * If the fedora login expecter is stuck, retry
  * tests, multus: Change 3rd network SRIOV vnic name
  * tests, sriov: Centralize SRIOV network names
  * tests, multus: Fix IP address configuration
  * tests, Use RandName for creating random VMI names
  * Fail detection and handling when EFI without SB is not available
  * Add unit test covering GetDomainSpec fallback behavior
  * Reject --access-mode ReadOnlyMany when uploading an image.
  * Consume nightly build images from quay
  * Run bazelisk run //plugins/cmd/uploader:uploader -- -workspace /home/prow/go/src/github.com/kubevirt/project-infra/../kubevirt/WORKSPACE -dry-run=false
  * Fix failing unit tests for new GetDomain logic
  * Remove race condition from GetDomain check
  * Fix timed domain resync
  * fix patch for removing infra and workloads from KV
  * add webhook to validate kubevirt CR updates  - only allow updates to workloads key if no vmis are running
  * tests, sriov: Retry ping if it fails
  * tests, libvmi, vmi: shorten random vm names #2
  * tests, gpu: Do not mount /sys/devices/ for SRIOV devices
  * VMI configuration test: fix disk cache modes testing
  * fix gosec g204: Subprocess launched with variable
  * Removed unused function readProcCmdline()
  * Enable and fix tests
  * Fix gosec issue of: Potential file inclusion via variable
  Dropped patch: fix-goflags-overwrite.patch

* Mon Dec 21 2020 jfehlig@suse.com
- Update to version 0.36.0:
  * Functional test to verify vmis are migratable after update to from latest KubeVirt official release
  * update libvirt base container to rhel-av 8.3
  * dev guide, networking: net_raw cap is not required by virt-launcher
  * Revert "dev guide, networking: no capabilities are required"
  * Revert "linux capabilities: remove CAP_NET_ADMIN"
  * Revert "libvirt, mtu: do not perform any network config on the launcher"
  * Fail detection and handling when EFI without SB is not available
  * Add unit test covering GetDomainSpec fallback behavior
  * Fix failing unit tests for new GetDomain logic
  * Remove race condition from GetDomain check
  * Fix timed domain resync
  * Update ADOPTERS.md
  * tests, utils: shorten name of random VMs
  * Move some datavolume tests to the ceph lane
  * Old kubevirt released don't support CDIs WaitForFirstCustomer
  * Let virtiofs consider WaitForFirstCustomer setting of CDI
  * Use Immediate bind on negative PVC Datavolume tests
  * Enable WaitForCustomer CDI feature gate by default
  * Generate v1beta1 client for CDI
  * Don't try to hotplug waitForFirstCustomer PVCs
  * Fix access credential unit tests
  * Ensure that our service accounts can always update the VMI status
  * Update to a libvirt image with a newer seabios.
  * adjust pci address tests to consider the new virtio-iscsi controller
  * Remove AfterEach cleanup so we can capture VM/VMI state in overal aftereach cleanup instead of losing it.
  * Disable complex tests for now.
  * HotplugVolumes feature gate
  * Set grace period on attachment pod to 0 to have faster removal of the volumes when not removed by the controller. Added functional test to ensure the VMI goes into failed state when attachment pod is deleted. Added functional test to ensure the VMI is no longer migrateable after a volume is hotplugged.
  * Added functional tests with block volumes. Fixed functional attachment logic.
  * Added VMI attach/detach functional tests. Increased timeout on tests. Fixed typo in reason message
  * Fixed bug in how device names were calculated. Added functional test that adds a bunch of volumes, removes one, add a different one, and expects the device name to be the one just removed. Then adds the removed one back and expects the device name to be a new one. Added unit tests.
  * Improve error messaging during hotplug subresource add/removew
  * Fixes issue with VolumeRequests validation on the VM
  * Fix some issues pointed out in review. Fixed functional test with 5 adds and deletes. Added new functional test to test various adds and deletes.
  * Addes abilty to watch for libvirt device add/remove events for hotplug volumes
  * Updated and added functional tests. Added storage directory for storage related functional tests similar to networking. Fixed various issues found by the functional tests.
  * Attach disk to VM
  * VM controller unit tests for volume hotplug
  * Ensure we only add/remove volume operations are only performed if needed
  * Volume add/remove subresource unit tests
  * VolumeRequest validation unit tests
  * Validation logic for VM VolumeRequests
  * Hotplug VM Functional Tests
  * Add VM controller logic for handling volume add/remove requests
  * Add hotplug subresource api endpoints
  * Implemented virt-handler changes: Bind mount File System PV into virtlauncher pod. Expose block PV in virtlauncher pod. Added volume mounter struct to keep track of mounts. Added unit tests for volume mounter
  * Change phase/message/reason from hotplug struct to main VolumeStatus struct. Address some review comments
  * Automatically add virtio-scsi controller to all VMIs.
  * Updated vmi controller to separate sync and status update to follow KubeVirt guidelines. Updated unit test tests to match and added some extra unit tests for the new status update function.
  * Updated update-admission webhook to include verifying the structure of disks and volumes as well as call the create admission verifier to ensure nothing else slips through.
  * Added attachment pod life cycle functions to vmi-controller. Added unit tests for new functions
  * Attachment POD life-cycle code, including updating VMI status.
  * Update VMI admission webhook to allow modification of the disks and volumes section of the VMI Spec. This modification is needed to allow for disk hotplugging to happen. Only internal KubeVirt Service Accounts are eligible to modify the spec. Once we have the appropriate sub resources, users can call those to have it modify the spec on their behalf
  * macvtap, migration, tests: add a test w/ traffic
  * tests, network: Remove vmi Status ip normalization
  * tests, sriov: Use cloud-init to set IPv6 by MAC
  * tests, multus: Use network-data at bridge-cni test
  * tests, libnet: Add Match feature and expression builder to networkData
  * Update feature gate setup to new CDI version (now on CDI CR)
  * Reuse datavolumes already found in listMatchingDataVolumes for increased consistency between sync and updateStatus
  * Update test_id:5252 to run with WFFC enabled
  * check PVC if it waits for first consumer
  * Remove API phase "Provisioning"
  * Handle the DV in WaitForFirstConsumer phase by starting the "consumer-pod".
  * Remove sysctl binary dependency
  * Bump atlassian/bazel-tools
  * tests, network: Fix race condition GA test
  * virt-handler, status: Do not include the IP prefix consistently
  * Allow to run subset of rules for gosec
  * tests, dual stack: split probes tests to test per IP-Family
  * bump kubevirtci
  * Add ADOPTERS
  * make generate && make deps-update
  * bump cdi to 1.26.1 (from 1.25.0)
  * dev guide, networking: no capabilities are required
  * Increase CDI deployment timeout
  * expose, tests: fix early shutdown of `nc` TCP connections
  * Fix misspellings
  * Fixes race condition in func test
  * Properly handle failures when starting the qemu agent access credential watcher
  * Ignore warnings during vmi startup in access cred functests
  * Update access credential documentation and openapi markers
  * access credential sync events
  * Remove authorized_key file merging.
  * Report access credential status as a condition on the VMI
  * Revise access credential authorized_key file merging
  * Provide list of users for ssh auth instead of files
  * Make the authorized keys files list required for qemu guest agent propagation
  * Add unit tests to validate secret propagation watching
  * UserPassword access credential webhook validation and unit tests
  * unit tests for agent access credential injection
  * functional test for user/password credentials
  * Addition of UserPassword access credentials
  * Functional tests for access credential ssh key propagation
  * Reload dynamic access credentials based on secrets using fsnotify
  * Introducing the accessCredentials api for dynamic ssh public key injection
  * virt-launcher, agent-poller: Start poller with short intervals
  * virt-launcher, agent-poller: Refactor the Poll method
  * tests, login: Remove tests/login.go
  * test, login: Remove LoginToAlpine from login.go
  * tests, ipv6: Configure VMI IPv6 through console only when needed
  * test, login: Move loggedin expecter to console package
  * virt-launcher: Improve libvirtd debug log filters
  * tests, login: Move login.go to console/login.go
  * virt-handler, sriov: Add network name in VMI interface status
  * fix gosec issue of g204: subprocess launched with function call as argument or cmd arguments
  * Fix for flake CI test
  * Use the correct emulator prefix for qemu cleanup steps
  * Fix hardcoded qemu-kvm occurance in a migration test
  * Remove in some tests the assumption  of hardcoded qemu emulators
  * Explicitly set virtio-scsi on the scsi controller
  * WORKSPACE: Update libvirt container
  * Switch to use anew  global close() function in pkg/util Fix typos and remove extra comments
  * tests, console: Remove VMIExpecterFactory
  * Fix double migration during node drain
  * test, network: Add bridge binding + ga test
  * networking, tests: also check the MTU of the tap device
  * tests, libvmi: Remove interface,network config from NewFedora
  * linux capabilities: remove CAP_NET_ADMIN
  * libvirt, tap: create the tap device w/ the same user as libvirt
  * mtu, tuntap: set link MTU when creating the tap device
  * libvirt, mtu: do not perform any network config on the launcher
  * net admin: disabling tx checksum offloading on virt-handler
  * Add a log message if we pick up a new CA bundle
  * Increase rotate intervall
  * tests, multus, sriov: Refactor tests
  * Update bazel files
  * Switch to use named return errors to allow updating the error from defered function
  * Fix gosec issue: Deferring unsafe close() When deferring a close() we don't have a chance to check the error returned from the close() call itself. For RW files we treat the error similar to a write() error , for RO files we only log an error message
  * Mirror PVC struct
  * Add function test to validate IO mode settings
  * Set IO to native also for pre-allocated file disks
  * Switch to use a common function GetImage and remove GetImage from manager.go
  * Use qemu-img in order to identify sparse files and get image info
  * Set the IO mode to 'native' when possible for better performance
  * test, cloudinit: Use "json" annotation instead of "yaml"
  * tests, multus, sriov: Fix flakiness due to race between ga and test
  * tests, multus, sriov: Add validatePodKubevirtResourceName
  * tests, multus, sriov: Add missing error check
  * tests, multus, sriov: Fix checking for the same network twice
  * image-upload: wait up to 5 min for PVC and Pod
  * Remove domain label from kubevirt_vmi_memory_unused_bytes
  * gosec - fix CWE 326
  * virt-launcher: drop CAP_NET_RAW from compute container
  * virt-launcher, dhcp: Avoid using SO_BINDTODEVICE on the dhcp server
  * agent-poller, test: Extract AsyncAgentStore tests to new file
  * agent-poller, test: Rename agent poller test
  * tests, console: Require at least two batchers for the safe expector
  * tests, console: Introduce SafeExpectBatchWithResponse
  * tests, console: Replace some NewExpecter usages
  * tests, console: Change NetBootExpecter to not return an expecter
  * tests, login: Replace the Alpine login helper
  * tests, login: Replace the Cirros login helper
  * tests, login: Check privileged console prompt
  * tests, login: Replace the Fedora login helper
  * tests: Use LoginTo* helpers in waitUntilVMIReady
  * updated the technical description
  * Add enp0s3 to approvers list
  * Change file permissions on binary directory
  * docs: Fix documentation for useEmulation flag
  * virt-config: Fix tests for KubeVirt CR
  * virt-config: Drop stopChan
  * removed the word place-holder
  * fix gosec sha1 week cryptographic issues
  * Fix gosec md5 weak cryptographic primitive
  * Fix shell formatting, fix entrypoint path
  * Disable Virtio-FS Metadata Cache
  * Add Igor Bezukh to test approvers
  * Fix permissions tests for VMs
  * lock device plugings maps during device controller shutdown
  * dp: verify that host devices topology is being correctly reported
  * update the API fields so it be complient with API rules.
  * testutils: remove unnecessary changes to the config mock
  * tests: move the soundcard test out of the GPU module
  * Add a "GPU" passthrough functional test
  * update unittests to use kubevirt CR and remove remove hostDevConfigMapInformer
  * remove the hostDevConfigMapInformer, get host devices from KubeVirt CRD
  * request host devices on vmiPod as well
  * make sure that permitted host device config is working as expected
  * add unit tests to veriy host devices assignment
  * device-manager: clear permitted device list before parsing
  * device-manager: added mdev tests + misc fixes
  * device-manager: improve the PCI tests
  * device-manager: misc post-rebase fixes
  * add GetInitialized to pci and mdev device plugings
  * add HostDevices feature gate
  * device-manager: add static tests for PCI device discovery functions
  * device-manager: few cosmetic fixes
  * make sure that vmis can request only permitted gpus
  * tests: return hostDevConfigMapInformer as part of the NewFakeClusterConfig
  * device-manager: mock PCI device info getters for tests
  * Fix device controller static tests to match the new API
  * Move the check for permanent device plugins to list creation Instead of always adding them to the list and then ignoring   them later
  * Add a lock to ensure device plugins won't be started/stopped multiple times in parallel Also fix some typos and avoid an active loop
  * close device plugin channel is a safe manner
  * introduce a ControlledDevice struct for the device controller to keep dpi stop chan
  * Fix ignored static DPs, fix typos and remove defer Stop() in Start()
  * Refactor permanent device plugin code
  * dynamically start and start device plugings for permitted/banned devices
  * propagate hostDevConfigMapInformer to device controller
  * virt-launcher: handle allocated host devices using a single map
  * reject specs with non-permitted HostDevice and GPU resources
  * convert HostDevices and GPUs to libvirt hostdev for pci and mdevs
  * collect PCI and MDEVs made available for assignement by the device plugins
  * add alias to libvirt hostdev struct
  * separate ResourceNameToEnvvar to utils
  * add device plugings for permitted devices which are present on the nodes
  * add a device plugin for mediated devices
  * add a device plugin for pci devices
  * add virt-config to device controller
  * add a HostDevices api schema
  * add TopologyInfo to out device plugin api
  * rename the device manager controller for kvm controller
  * introduce a new hostDevConfigMapInformer
  * handle the kubevirt-host-device-plugin-config config map
  * Add PermittedHostDevices type to support a new kubevirt-host-device-plugin-config configmap
  * Revert "Merge pull request #4470 from oshoval/fix_sriov"
  * tests, Fix CDIInsecureRegistryConfig logic
  * tests: LoggedInCirrosExpecter can return a nil expecter in case of error, with these changes we call Close on the returned expecter if the error is nil.
  * tests, sriov: Do not mount /sys/devices/ for SRIOV devices
  * virt-launcher: remove redundant cidr from dhcp server address
  * tests, sriov: Fix the helper that waits for a vmi to start
  * tests, Fix SRIOV UpdateCDIConfigMap panic
  * add unit test
  * Enhancement #4365 [virt-controller] Remove redundant initcontainer when there is no ContainerDisk defined in VM
  * Consolidate shell script files into functions
  * Create main shell scripts to call from the ci-config
  * Fix comment typos
  * Add scripts for nightly master deploy
  * Move code for downloads and test execution into scripts
  * ensure the virt-handler killer pod has gone
  * audit the usage of unsafe pointers
  * Set leader metric after controller is functional Add a unit test for this
  * Define side effects class on our webhooks
  * Improved the Technical Overview description
  * changed: VM has only one VMI
  * Included a figure to illustrate the components architecture
  * Included a little bit more details in the virt-launcher description
  * Included a little bit more details in the virt-handler description
  * Included a little bit more details in the virt-controller description
  * Make the name of components bold
  * Improved the Technical Overview description
  * Fixed typo

* Fri Nov 13 2020 James Fehlig <jfehlig@suse.com>
- Fix -buildmode=pie
  fix-goflags-overwrite.patch, dont-build-virtctl-darwin.patch

* Tue Nov 10 2020 jfehlig@suse.com
- Update to version 0.35.0:
  * sriov lane: skip flaky tests until their issue is resolved
  * add an independent claclulation of required vcpus for mem overhead calculation
  * adjust memory overhead calculating by adding a static 10Mi
  * move guest cpu topology modification to vmi mutator webhook
  * Ensure that we restore the cdi-insecure-registry configmap in tests
  * Add test_ids_cnv_2.5
  * dual stack, expose, tests: remove batchv1.Job duplicated code
  * test, waitvmi: Add context mechanism to WaitUntilVMIReadAsync
  * dual stack, expose, tests: skip on non dual stack clusters
  * dual stack, expose, tests: port VM service tests
  * tests, multus-tests, SRIOV: configure IP based on MAC or name
  * Catch goroutine panic with GinkgoRecover in tests
  * tests, multus_tests: make helpers return an error
  * dual stack, expose, tests: port VMIRS cluster IP service test
  * dual stack, expose, tests: port UDP services test
  * dual stack, tests: ping first on helloWorld{UDP|HTTP} jobs
  * dual stack, expose, tests: port the VMI service test cases
  * Bump kubevirtci
  * make generate and make deps-updateand update test import
  * Bump CDI to 1.25.0
  * Reduce the cluster size a little
  * dual stack, expose, tests: get the IP addr from a DNS name
  * bump kubevirtci: get latest sriov provider
  * Infra test made invalid assumptions about cluster composition
  * Fix panic when endpoints were empty.
  * dual-stack, virtctl: expose ipv6 services
  * Remove 'string' from json tag to preserve type information in our API
  * automation: cancel CDI insecure registries cehck on sriov lane
  * Emit an event if we detect terminating pods
  * tests, pausing_test: change long process test
  * test, infra_test, Adapt tests to support dual stack
  * tests: remove `IsRunningOnKindInfraIPv6`
  * fix wrong logic in SetDriverCacheMode log message
  * Revise functional test to verify 440 read only image
  * Build container disks with 440 mode and 107:107 ownership
  * Add e2e test for replacing terminating pods immediately
  * Bump kubevirtci
  * test: Remove all the usages of `IsRunningOnKindInfraIPv6`
  * Disable service links on virt-launcher Pod
  * tests, infra-test, Remove unneeded vmi creation
  * infra_test, Refactor tests to use a DescribeTable
  * infra_test, Add validation of errors
  * Fix flaky timezone test
  * Let VMIRS react to terminating pods of VMIs
  * Let the VMI indicate when Pods are terminating
  * functests, macvtap, migration: successful macvtap VMI migration
  * functests, migration: move some asserter subset to common helpers
  * functests, macvtap, multus: use libvmi Cirros VMI factory
  * functests, macvtap, multus: schedule the VMs in the same node
  * tests: update the `StartVmOnNode` method to return the started VMI
  * examples, macvtap, multus: add example for macvtap VMI
  * macvtap, admitter: macvtap requires multus network
  * functests, macvtap, multus: add connectivity test between VMs
  * macvtap: feature gate macvtap feature
  * functests, multus: refactor `configInterface` to allow sudo
  * functests, macvtap, multus: add test with a custom MAC address
  * tests: remove all net-attach-defs on test cleanup
  * automation, macvtap: restrict macvtap func tests to multus lanes
  * unit tests, macvtap, multus: introduce macvtap
  * macvtap, multus: add macvtap BindingMechanism
  * improving PCI configuration tests
  * Template the cdi namespace
  * add dev registry as insecure registry to cdi
  * Update testing infra to cdi 1.23.7 in order to bring in registry import fixes
  * Datavolume container registry import test
  * CONTRIBUTING: point developers to kubevirt-dev slack
  * rebase
  * Remove incorrect listtype
  * fix 1.19 lane
  * Propagate error from patchValidation
  * rebase
  * reduce scope to vm/vmi
  * Remove +listType=map from tolerations This marker also requires //+listMapKey which can't be resonable set at this moment. (All fields are optional and missing default)
  * update builder
  * review
  * Add missing markers
  * Test verifying kubectl explain works
  * Adding test verifying crds are structural
  * Use controller-gen to generate validations for crds
  * test if crds for operator are correct
  * adding tools for generating correct validation
  * cleaning generated desc. and nullable fields in status
  * adding patching of crds for operator
  * adding markers for controller-gen
  * tests, restore tests: check on successful commands
  * Fix gosec issue: week random generator
  * Bump kubevirtci
  * It is not always bad for VolumeSnapshot to have an error
  * Fix artifacts in gosec target
  * tests, infra-test, Refactor node selection
  * Do not change vnc socket's permission to 0444
  * tests, infra-test, Fix node updates
  * tests, infra-test, Add missing break when selecting a node
  * tests, pausing test: increase time for long process
  * tests, login: expect fedora full prompt
  * tests, migration, stress-test: remove doubled `\n`
  * tests, re-factoring: use safe expect-bathcer and prompt Expression
  * tests, infra-test, Add missing check on AfterEach
  * tests, infra_test, Add missing assign when removing taints
  * Don't parallelize cluster-sync dependencies
  * hack: Print cluster-* script name when complete
  * Point to kubevirtci for new providers.
  * Update documentation to refer to scripts having moved to cluster-up/
  * Update docs that refer to kubevirt-config ConfigMap to use kubevirt CR
  * tests: Add missing asserts to the vmi-configuration tests
  * Adapt conformance tests to support migration.
  * automation: remove ipv6 lane
  * Set read only for our demo container disks and verify their mode does not change at runtime
  * Attempt to use whatever permissions a container disk has applied to it without mutating the file
  * rebase + fix compile error due to another PR
  * set the label for downwardAPI test in the test itself
  * Move AddDownwardAPIVolumeWithLabel to be public, add downwardAPI disk to the migration test
  * add downwardAPI volume in the test instead of in the helper
  * delete commented out line
  * Adding function tests (for make functest)
  * remove rule violation
  * support  DownwardAPI volum source
  * Fix typos and formatting
  * tests/utils: remove 'IsIPv6Cluster' function
  * tests, iscsi: remove iSCSI PVC tests IPv6 cluster skips
  * VM status to report whether volumes support snapshots.
  * tests, network: Relocate VMI/POD IP validation w/ Guest Agent
  * Fix pull-kubevirt-apidocs
  * tests: Render pods in the test namespace
  * tests, iscsi: change 'CreateISCSITargetPOD' to return pod
  * Lift the e2e test parallel run restriction for fedora guests
  * Give the CI nodes two more GB of memory
  * Adjust bump script to use tagged kubevirtci releases
  * tests, console: Rename functions to fit the new package
  * tests, ping: Move ping under libnet package
  * tests, expecter: Create a console helper package
  * Bump kubevirtci
  * Mirror new dependencies
  * update builder image
  * tests, networkpolicy: Wait for VMIs readiness in parallel
  * Exclude .git and _ci-configs at bazel's goimports
  * multi-queue: cap the maximum number of queues
  * Add 2.x QEMU Guest Agents to the list of supported versions
  * Update to fedora 31 as base image.
  * Add test_id for post-copy migration with Guest Agent Test
  * dual stack, services, tests: enclose test setup in a `By` clause
  * dual stack, services, tests: really check connectivity exists
  * dual-stack, tests: skip IPv6 test on non-dual stack clusters
  * dual stack, services, tests: unify the `Job` cleanup solution
  * dual stack, services: provide more explicit info on test execution
  * tests: test the masquerade bridge has the correct mtu
  * virt-handler/launcher: Set the pod iface mtu on the bridge
  * restore backwards compatiblity with api group/version on DataVolumeTemplates spec
  * Add short readme
  * multi-queue, tests: assuret we can request a VM with a single vCPU
  * api: update the API description of the NetworkInterfaceMultiqueue flag
  * tap-device, multi-queue: enforce single-queue tap
  * Delete kubevirt service accounts from default privileged SCC
  * Added helper function to return all kubevirt service account users
  * Removing redundant tests related to SCC users modification
  * Added unit tests for SCC users modification upon upgrade.
  * Remove kubevirt service accounts from default privileged SCC
  * tests, nfs: avoid failures in afterEach of a skipped test
  * test, nfs: Change CreateNFSTargetPOD to return a Pod
  * tests, dualstack: don't stop nfs tests cleanup in case of an error
  * tests, dualstack: use IPFamily instead of boolean to mark tests
  * tests, dualstack: introduce SkipWhenNotDualStackCluster
  * tests, dual stack: Adapt tests using NFSTargetPOD to support dual stack
  * docs: Fix the ginkgo flags usage example
  * Properly exit if kubevirt does not get ready on cluster-sync
  * Rework logic so it is easier to understand what is happening
  * fix restore controller memory corruption
  * Allow PVC as volume source with a DV populating the PVC. Before this was not allowed because we could not be sure that the PVC was fully populated. This commit checks the DV to ensure the PVC is fully populated.
  * Save a nice cluster-overview to the artifacts
  * Disable goveralls debug output
  * Take time in cert tests after CA generation
  * Use coverage merge tool for goveralls
  * Introduce a tool to merge coverage reports
  * Enable atomic count, race detection and fix races
  * Move coverage reports over to bazel
  * Use a proper cc_library for libvirt dependencies
  * Auto-generate Help message from /metrics endpoint to docs/metrics.md
  * tests, libnet: Relocate validation to libnet
  * tests, libnet: Move cloud-init net and dns to libnet
  * Fix flaky rename test
  * Run Travis CI only on selected branches, remove sudo flag
  * tests, infra-test, Solve CI flakiness due to update conflict
  * Fix flaky unpause tests
  * Refactor .json files to go file
  * Mark networking conformance tests
  * Fail only when new issue comes up
  * Fix high severity&confidence issues
  * Add gosec to project
  * Fix display of virtctl help text for other usages
  * tests, libvmi: Introduce CloudInit NoCloud Network Data
  * functest for PR #4132
  * Fix coexistance of scsi and sata drives

* Mon Nov  9 2020 James Fehlig <jfehlig@suse.com>
- spec: Add rpmlintrc to filter statically-linked-binary warning
  for container-disk binary. The binary must be statically linked
  since it runs in a scratch container.

* Fri Nov  6 2020 James Fehlig <jfehlig@suse.com>
- spec: Generate the registry path for kubevirt-operator.yaml at
  build time. Prjconf macro 'registry_path' can be used to
  override registry path to the KubeVirt container images
- spec: Add kubevirt-psp-caasp.yaml, a PSP based on CaaSP
  privileged PSP, to the manifests subpackage
- spec: Don't add component name to DOCKER_PREFIX passed to
  build-manifests.sh

* Sat Oct 31 2020 Jan Zerebecki <jzerebecki@suse.com>
- Add package with built YAML manifests used to install kubevirt

* Thu Oct 29 2020 James Fehlig <jfehlig@suse.com>
- spec: Remove needless use of chmod and build-copy-artifacts.sh

* Fri Oct 23 2020 James Fehlig <jfehlig@suse.com>
- spec: Fix typo in date command

* Wed Oct  7 2020 jfehlig@suse.com
- Update to version 0.34.0:
  * jsc#ECO-2411
  * Add mirrored dependencies to WORKSPACE
  * Mark networking conformance tests
  * restore backwards compatiblity with api group/version on DataVolumeTemplates spec
  * Revert "move all tests to use kv config"
  * Revert "update config message to specify which resource type it is using"
  * Revert "test usage of configmap configuration"
  * Revert "update build file"
  * Revert "convert postcopy tests to use KubeVirt CR"
  * Rework logic so it is easier to understand what is happening
  * Allow PVC as volume source with a DV populating the PVC. Before this was not allowed because we could not be sure that the PVC was fully populated. This commit checks the DV to ensure the PVC is fully populated.
  * vmi, sriov: Enable to set the PCI address on a SRIOV iface
  * Don't discard bazel platform cache on virtctl cross-compilation
  * convert postcopy tests to use KubeVirt CR
  * fix autoconverge test
  * remove using BeforeAll in vmi configuration tests
  * generated openapi spec
  * clean up
  * start prom server earlier in the virt-handler process so health check returns without EOF error
  * change kubevirt config type MemBalloon
  * dump kubevirt cr in ci artifacts
  * cpuRequest can not be type string since when the resource is patched it will fail to parse the units
  * change bool to pointer to know unset vs value set to false
  * update build file
  * test usage of configmap configuration
  * update config message to specify which resource type it is using
  * move all tests to use kv config
  * virt-launcher, Add mechanism to guard add/delete events channel
  * Generated artifacts
  * Add functional tests for missing subresource RBAC rules
  * Allow admins and editors of a namespace to [un]pause a VMI
  * Add dummy status to DataVolumeTemplate objects to maintain backwards compatibility
  * Add functional test to validate api compatiblity during update
  * changed migration test to use table
  * only log event if migration is stuck during post copy migration
  * change api from MigrationMode to AllowPostCopy
  * switch to post copy migration if not completed with in acceptableCompletionTime
  * update openapi spec
  * add NFS migration test with postcopy
  * remove vmiHasLocalStorage function
  * fix migration tests
  * remove reject postcopy for storage test
  * remove nested vmi migration configuration
  * change usePostCopy to migrationMode
  * move when mode is set
  * allow for postcopy migration
  * maybe fix flakes test
  * vendor in 1.23.5 CDI to hand golden namespace use case
  * Validate network interface name
  * tests, utils: Check events watcher type before casting
  * Add readiness and health probes to virt-handler
  * Removes unusable fields from vm DataVolumeTemplates
  * virt-launcher, Remove unneeded log
  * virt-launcher, Remove double domain event sending
  * virt-launcher, Fix Guest Agent updates causing an event handling deadlock
  * selinux: always build KubeVirt with selinux support
  * Run make generate
  * Adjust ceph-rook focus for e2e tests
  * wrong apiVersion used for VirtualMachineRestore owner references
  * update init container unit tests to validate container-disk pre-pull
  * add container disk images also as init containers in order to guarantee they are pulled before virt-launcher starts
  * add '--no-op' option to container-disk entry point for pre-pull logic
  * Make the nogo check pass
  * Make kubevirt compile with bazel 3.4.1
  * Update builder image to bazel 3.4.1
  * wait for vmi-killer pod to start before moving on
  * Document basic parallel-test execution needs
  * Integrate the junit merger into the parallel functest execution
  * Add a tool to merge partial junit results
  * Don't set the namespace in the VMI factory
  * Run most of the VMI lifecycle tests in parallel
  * Run kubectl related tests in parallel
  * Hugepages are limited, run the relevant tests not in parallel
  * Make version and vm-watch tests execute in parallel
  * Don't check terminating pods if they pick up config changes
  * Run container disk tests in parallel
  * Run expose tests in parallel
  * Run probe tests in parallel
  * Allow running VMI Preset tests in parallel
  * Run most of the cloud-init tests in parallel
  * Make subresource tests part of the parallel test suite
  * Adjust subresource access tests to new test service accounts
  * Reference the default namespace directly
  * Add a skip check for a migration tests if enough nodes are available
  * Make access tests parallel executable
  * More parallel tests
  * Resolve test-namespace name in the test
  * Allow VM tests to run in parallel
  * Allow console tests to run in parallel
  * Allow the headless service tests for VMIs to run in parallel
  * Allow tests in vmi_configuration_test to run in parallel
  * Make it possible to set the number of parallel executors
  * Increase slow test threashold to 60 seconds
  * Ensure that --skip and --focus flags are only passed onces
  * Change build environment to execute ginkgo in parallel
  * Let the ginkgo reporter log where it will dump artifacts
  * Split setup and teardown code between parallel and synchronized steps
  * Consume the ginkgo binary from the vendor folder
  * Mark all tests as have to be run in serial
  * fix typos
  * docs: Update for k8s-1.18 as default provider
  * Add option to log BIOS output to serial and use it to test for bootable NICs
  * Migrate VMI when its pod is marked for eviction
  * Intercept evictions on virt-launcher pods
  * Support testing kubevirt on RHCOS
  * Update kubevirtci to latest commit
  * create tap device: add multiqueue support to netlink
  * set vmipod cpu request based on guest vcpus and cpu_allocation_ratio
  * allow to set a cpu allocation ratio in kubevirt config
  * Test IDs for Node Placement tests
  * only focus on tests that require rook-ceph for rook-ceph lane
  * When filtering or aggregating metrics around the state label, having it exposed as a human readable state makes it a lot easier to understand, and thus, easier to get the desirable information. This PR changes kubevirt_vmi_vcpu_seconds' state label to a human readable string
  * libvirt: disable PXE rom on interfaces with no boot order Except for virtio interfaces for which a rom is implicitely loaded
  * Keep conformance artifacts on the top level
  * tap device: use netlink instead of songgao's water lib
  * netlink: update vendor folder
  * bazel: update netlink dependency
  * Release func tests on every release
  * Add missing test ids
  * Fix sync of generated client-go to master
  * flaky pause test: make long-running process longer and quieter
  * switch virtiofs tests to use datavolume
  * test that vitriofs file written in the guest is present in the pod
  * functional test to verify that virtiofs is enabled
  * update generated files
  * virtiofs requires virt-launcher selinux policy changes
  * enable virtiofsd debug logs be setting by setting virtiofsdDebugLogs label
  * handle filesystem virtiofs devices
  * vmis with virtiofs require memory backing shared access
  * allow CAP_SYS_ADMIN when the experimental virtiofs is required
  * add a filesystem device schema element
  * add a memorybacking access schema element
  * Adding feature gate for experimental virtiofs support
  * selinux: allow creating VMIs on nodes without selinux
  * examples, vmi-masquerade: correct userData script
  * tests: change hostdisk tmp path to /var/provision
  * Bump kubevirtci to start testing k8s-1.19 provider
  * Fix ACPI doc string
  * Add functest for KVM hidden
  * Support hiding KVM MSR from guest
  * add snapshot APIGroup to aggregate cluster rules
  * tests, networkpolicy: Add ports 80/81 tier1 http tests
  * tests, vmi_servers: Add `HTTPServer.Start` and `TCPServer.Start` method to bypass LoggedIn
  * Bring openapi spec in sync
  * Fix logical error in affinity copy logic
  * Add optional validation marker for new fields
  * Update functional tests to match new object layout
  * Fix unit tests for new object layout
  * Fix injectPlacementMetadata to accept ComponentConfig objects
  * Generated Artifacts
  * Introduce ComponentConfig to contain NodePlacement
  * Functional tests exercising placement logic
  * Unit tests to ensure correctness of injectPlacementMetadata
  * Merge Affinity, Tolerations and NodeSelectors from NodePlacement to podSpecs
  * Generated artifacts
  * Define NodePlacement for workloads and infra
  * Port NodePlacement from HCO
  * tests, libvmi: Add ports to InterfaceDeviceWithMasqueradeBinding
  * Add conformance automation and manifest publishing
  * SELinux: merge .cil policies and add a lot of comments
  * vnc: use generic VNC client on comments
  * vnc: remove unused FLAG const
  * tests: re-enable couple of certificate functests
  * network, tests: check IPv6 probes on dual stack network configs
  * probes, tests: provide a TCP/HTTP server running on an helper pod
  * network, tests: move the HTTP/TCP server creation to a separate file
  * probes, tests: create ready/not ready asserter functions
  * probes, tests: encapsulate VMI creation into a function
  * probes, tests: have probe creation helpers
  * tests, network: correct the string length
  * probes, tests: exclusively use cirros VMIs on the probes tests
  * network, tests: delete the leaked Jobs on the test tear down
  * network, tests: ping first, then connect on helloWorld jobs
  * network, tests: use assert / failed connectivity checks
  * network, tests: add dual stack masquerade binding service tests
  * network, tests: prepare for multiple binding / dual stack configs
  * network, tests: move services functests to dedicated module
  * tests, libvmi: provide a minimal CirrOS VMI via the libvmi factory
  * fmt updates
  * Adjust timelines and verbage to reflect feedback
  * Fix release scripts git email and name variables
  * New release documentation
  * Replace outdated release announce script with new tool
  * We introduced our `Pach` type which collides with kubernetes type. By default kube-openapi takes only last part of type/model definition. So type "kubevirt.io/client-go/api/v1.Patch" ends up -> "v1.Patch" & "k8s.io/apimachinery/pkg/apis/meta/v1.Patch" -> "v1.Patch".
  * dual-stack, tests: actively check the cluster for dual stack conf
  * dual stack, tests: check if the cluster is dual stack
  * Add creation of bazelrc for running unnested in prow
  * virt-chroot: use sysfs node for getenforce instead of less-reliable go-selinux
  * selinux: print reason why getting launcher context failed
  * network, tests: add a flag to skip a test asserting dual stack conf
  * Addressed comments
  * fix virtctl image-upload ignoring custom storage class
  * Add unit tests for Service patching
  * use informer for VirtualMachineRestores in restore webhook
  * staticcheck updates
  * don't allow creation of a VirtualMachineRestore if on is in progress
  * make VirtualMachineRestores owned by VM
  * wait for PVCs created from snapshots to be bound if not WaitForFirstConsumer
  * Correctly check VM run strategy
  * check running/runstrategy before restoring and one additional functional test
  * tighten up functional tests
  * initial functional tests for VM restore
  * restore controller generate events on completion and error
  * updates from rebase
  * add source UID to VMSnapshot status and verify source matches target when restoring
  * fix apiGroup handling
  * VM sestore webhook
  * restore unit tests
  * restore controller implementation
  * snapshot controller waits for no VMIs or pods using PVCs
  * add VirtualMachineRestore type and CRD
  * remove include/excludeVolumes
  * update VirtualMachineRestoreStatus object to include timestamp and error
  * add VirtualMachineRestore type and CRD
  * Fix overloaded 'v1.Patch' api field
  * Prevent delete and replace of service endpoints with ClusterIP == ""
  * Fix validation for self-signed cert and addressed comments
  * Add support for camel-case spellings of "userdata" and "networkdata"
  * tests, net: Add dual-stack checks for post migration connectivity
  * tests, net: Remove post migration connectivity workaround
  * Enhance operator functional tests to validate pods are torn down after kv cr is deleted
  * test: set kubevirt.io/memfd = false for k8s 1.16
  * Add annotation kubevirt.io/memfd
  * Unit tests to validate finalizer functionality on kubevirt objects
  * Restore ability to set finalizer on kubevirt objects
  * Unit tests to verify operator injected labels remain consistent
  * Restores operator managed by label for backwards/forwards compability during updates
  * Add mhenriks to approvers/reviewers list
  * introduce retryOnConflict to certificate infra test
  * tests, Make network policy tests dual stack compatible
  * make generate after git rebase
  * deps-updae && generate
  * Workaround for a not accessible CDI dependency bitbucket.org/ww/goautoneg
  * Update cdi in client-go and manifests/testing to v 1.21
  * Run make deps-update
  * Bumped CDI version to 1.21.0
  * virt-api: allow update of VM metadata and status during VM rename process
  * Rename option --allow-intermediate-certificates to --externally-name
  * Add unit test for cert-manager
  * Add option to allow client's intermediate certs to be used in building up the chain of trust in cert validation for virt-handler and virt-api
  * Add options to allow users to configure certificate and key file paths for virt-handler, virt-controller and virt-api to accommodate varying rules around certificate validation.
  * Limit CriticalAddonsOnly taint to a single compute
  * Add test-id's for VMI migration and lifecycle testcases
  * Add event for vmi failed render
  * test, masquerade: Add dual stack vmi to vmi ping
  * tests, Fix Network Policy Flakiness
  * tests, Add waitForNetworkPolicyDeletion
  * tests, Add skipNetworkPolicyRunningOnKindInfra for NetworkPolicy tests
  * tests, Remove SkipIfNotUseNetworkPolicy
  * tests, expecter: Centralize expecter helpers under expecter.go and login.go
  * Add unit tests for to make sure it won't accidentally break passing monitorNamespace and monitorServiceAccount parameters
  * add test_id to functional test
  * add openapi listType=atomic to patches
  * add func test for custom patches
  * add custom patches to kubevirt resources on creation
  * Fix issues of using default monitorNamespace and monitorServiceAccounta when those properities are not assigned
  * update: fixing and adding unit tests
  * test: add reserved hugepages
  * tests, skip migration fail test on kind ipv6 provider
  * test: add test for source in memorybacking
  * Add source in memorybacking
  * Set NUMA to use memfd
  * virt-operator: on update, roll over daemonsets first, then controllers
  * virt-operator: fix a copy-paste error
  * Add functional test for custom-port flag
  * Make use of stdout cleaner
  * Added functional test
  * Add option to run only VNC Proxy in virtctl
  * Keep a single go_test_default rule
  * Document on how to use the conformance tests
  * Add the first conformance test
  * Add wrapper binary for conformance tests
  * Detect the kubevirt install namespace dynamically
  * Fix issues that virt-operator cannot extract MonitorNamespace and MonitorServiceAccount from JSON.
  * tests, network: Test connectivity pre/post migration
  * tests, job: Convert WaitForJobTo* to a non-assert version.
  * Generate deepcopy for NUMA
  * add a NUMA schema element
  * Removal of unnecessary output
  * Added e2e test for unused memory metric
  * Fix virtctl build for linux-amd64
  * Adds new metric kubevirt_vmi_memory_unused_bytes

* Wed Sep 30 2020 James Fehlig <jfehlig@suse.com>
- Preparation for initial submission to SLE15 SP2
  jsc#ECO-2411

* Tue Sep 15 2020 dmueller@suse.com
- Update to version 0.33.0:
  * Enhance operator functional tests to validate pods are torn down after kv cr is deleted
  * Unit tests to validate finalizer functionality on kubevirt objects
  * Restore ability to set finalizer on kubevirt objects
  * Unit tests to verify operator injected labels remain consistent
  * Restores operator managed by label for backwards/forwards compability during updates
  * tests, migration: Validate dual stack VMI and Pod IP/s
  * tests, make primary_pod_network dual stack compatible
  * tests, Create ValidateVMIandPodIPMatch helper
  * Turn off modules for staging.
  * Fix verifying make targets
  * Give migration kill pods a name not based on their node name
  * Fix another flaky ertificate related unit test
  * Fix matching of Makefile vars to env for goveralls
  * Output what the new error is when an api violation occurs
  * tests: adapt test-id:4153 to dual-stack cluster
  * sriov-tests, checkMacAddress: remove sequential expecter cases
  * sriov tests: Add CNI version to sriov NAD
  * removeNamespaces: add informative failure reason
  * cluster-deploy.sh: cancel cdi deployment on sriov-lane
  * remove version from go.mod
  * Use PingFromVMConsole for ipv6 instead of trace route
  * tests, make test 1780 dual stack compatible
  * refactor virtctl image-upload args
  * tests,libvmi: Append passed options
  * Rebase on Goveralls
  * Export -mod=vendor to always use vendor
  * Update ldflag to point to right package
  * Increase memory limit for iscsi pod
  * deps-update to reflect state after rebase
  * Fix test to properly work with TLS 1.3
  * Update kubevirt builder image to use go1.13.14
  * Add required dependencies for functest image build
  * Check if new api rule violation was added
  * Pin bazel for builder
  * selinux: relabel /dev/null to container_file_t
  * selinux, virt-handler: relabel the clone device
  * selinux, virt-chroot: provide a command to relabel files
  * Add gradle install for builder to reenable swagger
  * Set libvirt to virtmaint-sig/for-kubevirt 5.0.0
  * Update builder image to include new goveralls version, remove ppc64le
  * Move coverage from travis to prow
  * Support VMI scheme multi IPs list in case of dual stack
  * Improve stability of fedora VM's login expecter
  * tests: Use new image for sriov tests
  * tests/containerdisks: add fedora-extended image
  * kubevirt/BUILD.bazel: push to cluster registry
  * containerdisks/ WORKSPACE, BUILD.bazel: add new image
  * containerdisks: add doc about container-disk images
  * Unit test to veriy migration target is cleaned when VMI is deleted
  * Unit test to ensure an error is returned if multiple container disk directories for the same vmi exist
  * Add unit test to verify stale clients are handled during pre migration target setup
  * abort migration if the vmi is deleted or in the process of being deleted
  * Add better logging to container disk mount/unmount
  * wait for virt-handler to come back online during migration fail func test case
  * ensure we detect the correct pod environment during isolation detection when migrating
  * ensure only we're mounting/unmounting the right pod's container disk during migration
  * gitignore: ignore files ending with ~
  * Ensures stale local data from failed migration target is cleaned before attempting to migrate again
  * Functional test to validate migration failures
  * Domain XML to be logged on info level
  * Fix the test default SMBIOS testcase
  * Add custom PCI tests
  * Fix bug in virtctl upload when using PVC without any annotations. In this case in code the annotations map is nil, and we attempted to set a value in that nil map causing a crash of virtctl.
  * Allow podman for normal build steps
  * Makefile: Control timestamp addition
  * Makefile: Add timestamps to make targets
  * Makefile: Use realpath instead of shell to calculate path
  * export local provider variables to the correct location
  * no need to verify the number of depoyed nodes for local provider
  * Use proper namespace in functional test
  * Fix doc string
  * Add --security-opt label:disable to bazel server version check On Fedora 32 with moby this fixes an selinux issue in the imega/jq container.
  * Fix tests binary release
  * tests: Add phoracek to approvers
  * create-tap: improve code readability
  * selinux: update the default launcher selinux type
  * create-tap: prevent FD leaking into the tap-maker
  * selinux: run virt-handler without categories
  * selinux: networking requires escalated selinuxLauncherType
  * selinux: create the tap device using launcher selinux label
  * create-tap: add a new cmd to virt-chroot
  * network: have the launcher pid for future tap device creation
  * Create tap devices w/ multi-queue support
  * masquerade/bridge binding: use pre-provisioned tap device
  * Create tap device on virt-handler
  * functests: Refactor VMI helpers
  * tests: Update the vmi instance after creation
  * tests: configureIPv6OnVMI remove unnecessary vmi parameter
  * tests, dual-stack: configure ipv6 on dual stack cluster vmi
  * Add all the missing test-ids
  * dual-stack: IsIpv6Enabled use podInterface addresses.
  * fix typo
  * Rename managed-by label to be literal
  * Don't add empty values to KubeVirtDeploymentConfig
  * Use more consistent config access function
  * Functional tests for product related labels
  * Add ProductName and Version labels to KubeVirt objects
  * Fix flaky certificate expiration unit test
  * tests, job: Rename RenderJob to NewJob and expose new args
  * Bump kubevirtci
  * tests, job: Use status condition to detect success/failure
  * use status updater to abstract enable/disable of VM status subresource
  * have to call UpdateStatus as well as Update otherwise status does not get updated, duh
  * UpdateStatus was not sufficient for certain snapshot controller updates
  * tests, console_test: use safe expect batcher
  * A low value of timeout in test setup causes failure in Azure.
  * Remove hidden `make generate` invocations
  * tests: change ping to use RetValue and PromptExpression
  * Test improvements: Use job instead of pod and fail fast while waiting for job.
  * tests: utils.RetValue no need to pass prompt
  * Remove domain label from VMI metrics
  * network: Add network-reviewers group
  * network: Move PodIP status test to network package
  * Fix clock timezone
  * set schedulable to true to test node-controller will respond to out of date heartbeat
  * add e2e test for virt-handler schedulable=false
  * virt-handler mark node as unschedulable until it is able to talk with kubelet
  * tests, ping: Extend the ping helper and generalize it
  * Check if the socket exists and not if the base directory exists
  * [virt-hanlder] test probing of cmd server socket
  * [virt-handler] test contanerDisk readiness checks
  * tests: [test_id:1778] remove redundant `sudo` and wait for prompt
  * tests: ExpectBatchWithValidatedSend error on BatchExpect other than BExp
  * [virt-handler] wait for containerDisks to become ready
  * [virt-handler] let virt-handler probe for virt-launcher readiness
  * [virt-launcher] Replace --readiness-file logic with socket moving
  * [virt-controller] Remove readiness probes and --readiness-file flag
  * Remove exec readiness probe on the containerDisk container
  * tests, ping: Use tests.PingFromVMConsole directly
  * tests, ping: Move the ping helper to the tests package
  * Add test approvers
  * Let prow run make generate instead of travis
  * tests: avoid line wrap on fedora console
  * tests, Fix test 1780 of vmi_networking_test.go
  * Unit test for ensuring local cleanup of vmi does not occur on non finalized vmi
  * Do not perform local cleanup of vmi until vmi is in a finalized state
  * network: Add dedicated network tests module
  * Add support to configure vmi disk I/O mode options
  * Add openapi validatior unit tests
  * tests: Remove redundant string declarment in RetValue arguments
  * tests: Rename tests.Retcode to tests.RetValue
  * test: Fix flaky test for "A long running process"
  * test: Removing redundent \n send from test_id:1779
  * test: Fix falkiness in guest memory failing tests and skip failing one
  * tests: Add missing `\n` to expect.BSnd to test_id:1753
  * Shorten the release job exectuion time on travis
  * k8s-reporter: get all config-map
  * tests: `GenerateHelloWorldServer` use `ExpectBatchWithValidatedSend`
  * tests: Avoid squential expect.BExp in test_id:1778
  * tests: Remove un-needed \n send from "Checking console text" expecter
  * tests: using `Retcode` to check the result of "echo $?"
  * tests: Changing `retcode` to contain the prompt
  * tests: Using ExpectBatchWithValidatedSend instead of expecter.ExpectBatch
  * test: Configure console on login
  * tests: Intorduce safe ExpectBatchWithValidatedSend
  * Bump kubevirtci to support dual stack on k8s-1.18
  * Let virt-operator roll out the status subresource activation
  * Enable the status subresource feature for the CRDs
  * Let virt-controller use the new UpdateStatus client functions
  * Make use of the /status subresource in the virt-api subresources
  * Add validation webhooks for /status updates
  * Add status updater helper functions
  * Add UpdateStatus and PatchStatus to the kubevirt client
  * vmiMetrics struct was recreated with better attributes
  * tests: Create containerdisk sub-package
  * tests: Create flags sub-package
  * Give the VM rename operation more time to create a new VM
  * Expose guest swap metrics
  * Use 'kill' instead of 'killall' for libvirtd in func test

* Fri Sep 11 2020 dmueller@suse.com
- add license/readmes
- Update to version 0.32.0:
  * Shorten the release job exectuion time on travis
  * libvirt expects memory value in bytes to be provided with correct units
  * Bump kubevirtci
  * flaky-finder: fix leading pipe bug
  * tests: skip dmidecode tests on ipv6 lanes
  * code inspection changes
  * Add unit test to verify domain resync period
  * Add resync period for syncing domains in virt-handler from each virt-launcher
  * tests: fix string equality tests
  * tests, vmi_config: Fix expecter false positives In these tests, BExp-ecting "pass" always worked,   because the command line was matched. Splitting the word in 2 on the command line ensures   the match to happen (or not) in the result. Also removed unused 'fail' echos.
  * virtctl cli error handling
  * Re-enabling test pointing to #2272

* Tue Jul 28 2020 James Fehlig <jfehlig@suse.com>
- spec: Add 'ExclusiveArch: x86_64' since currently kubevirt only
  builds for x86_64

* Wed Jul 22 2020 James Fehlig <jfehlig@suse.com>
- Split out container-disk to a separate package since it is used
  by virt-handler and virt-launcher

* Mon Jul 20 2020 James Fehlig <jfehlig@suse.com>
- Update to 0.31.0
  Dropped rename-chroot.patch since the upstream variant is included
  in this release

* Fri Jun 26 2020 James Fehlig <jfehlig@suse.com>
- Rename chroot utility to virt-chroot

* Wed Jun 24 2020 James Fehlig <jfehlig@suse.com>
- Add container-disk to virt-handler package

* Tue Jun 23 2020 James Fehlig <jfehlig@suse.com>
- Update to 0.30.0
  Dropped build-fix.patch since the upstream variant is included
  in this release

* Mon Jun 22 2020 James Fehlig <jfehlig@suse.com>
- Add building of virt-launcher

* Thu May 28 2020 James Fehlig <jfehlig@suse.com>
- Add building of virt-handler and virt-operator

* Mon May 11 2020 James Fehlig <jfehlig@suse.com>
- Add building of virt-api and virt-controller
- Fix build
  build-fix.patch

* Wed May  6 2020 James Fehlig <jfehlig@suse.com>
- Initial attempt to package kubevirt 0.29.0<|MERGE_RESOLUTION|>--- conflicted
+++ resolved
@@ -20,11 +20,7 @@
 Summary:        Container native virtualization
 Name:           kubevirt
 Version:        1.2.0
-<<<<<<< HEAD
-Release:        7%{?dist}
-=======
 Release:        8%{?dist}
->>>>>>> 3fc3abd1
 License:        ASL 2.0
 Vendor:         Microsoft Corporation
 Distribution:   Azure Linux
@@ -275,12 +271,9 @@
 %{_bindir}/virt-tests
 
 %changelog
-<<<<<<< HEAD
-=======
 * Fri Sep 06 2024 Sharath Srikanth Chellappa <sharathsr@microsoft.com> - 1.2.0-8
 - Adding swtpm tools for building kubevirt RPM.
 
->>>>>>> 3fc3abd1
 * Fri Aug 30 2024 Harshit Gupta <guptaharshit@microsoft.com> - 1.2.0-7
 - Update installation path of virt_launcher.cil in virt-handler container.
 
