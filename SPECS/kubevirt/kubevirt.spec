#
# spec file for package kubevirt
#
# Copyright (c) 2022 SUSE LLC
#
# All modifications and additions to the file contributed by third parties
# remain the property of their copyright owners, unless otherwise agreed
# upon. The license for this file, and modifications and additions to the
# file, is the same license as for the pristine package itself (unless the
# license for the pristine package is not an Open Source License, in which
# case the license is the MIT License). An "Open Source License" is a
# license that conforms to the Open Source Definition (Version 1.9)
# published by the Open Source Initiative.

# Please submit bugfixes or comments via https://bugs.opensuse.org/
#

%define _missing_build_ids_terminate_build 0

Summary:        Container native virtualization
Name:           kubevirt
Version:        1.2.0
<<<<<<< HEAD
Release:        16%{?dist}
=======
Release:        17%{?dist}
>>>>>>> 3cd11c54
License:        ASL 2.0
Vendor:         Microsoft Corporation
Distribution:   Azure Linux
Group:          System/Management
URL:            https://github.com/kubevirt/kubevirt
Source0:        https://github.com/kubevirt/kubevirt/archive/refs/tags/v%{version}.tar.gz#/%{name}-%{version}.tar.gz
# The containers_meta packages and associated files are not required for the Mariner build
# Nexus team needs these to-be-upstreamed patches for the operator Edge to work
# correctly.
Patch0:         Cleanup-housekeeping-cgroup-on-vm-del.patch
Patch1:         CVE-2023-48795.patch
Patch2:         CVE-2024-24786.patch
Patch3:         CVE-2024-45337.patch
Patch4:         CVE-2024-45338.patch
Patch5:         CVE-2023-45288.patch
Patch6:         CVE-2023-44487.patch
Patch7:         CVE-2025-22869.patch
Patch8:         CVE-2025-22872.patch

%global debug_package %{nil}
BuildRequires:  swtpm-tools
BuildRequires:  glibc-devel
BuildRequires:  glibc-static >= 2.38-10%{?dist}
BuildRequires:  golang >= 1.21
BuildRequires:  golang-packaging
BuildRequires:  pkgconfig
BuildRequires:  rsync
BuildRequires:  sed
BuildRequires:  pkgconfig(libvirt)
ExclusiveArch:  x86_64 aarch64

%description
Kubevirt is a virtual machine management add-on for Kubernetes

%package        virtctl
Summary:        Client for managing kubevirt
Group:          System/Packages

%description    virtctl
The virtctl client is a command-line utility for managing container native virtualization resources

%package        virt-api
Summary:        Kubevirt API server
Group:          System/Packages

%description    virt-api
The virt-api package provides the kubernetes API extension for kubevirt

%package        container-disk
Summary:        Container disk for kubevirt
Group:          System/Packages

%description    container-disk
The containter-disk package provides a container disk functionality for kubevirt

%package        virt-controller
Summary:        Controller for kubevirt
Group:          System/Packages

%description    virt-controller
The virt-controller package provides a controller for kubevirt

%package        virt-exportproxy
Summary:        Export proxy for kubevirt
Group:          System/Packages

%description    virt-exportproxy
The virt-exportproxy package provides a proxy for kubevirt to pass
requests to virt-exportserver

%package        virt-exportserver
Summary:        Export server for kubevirt
Group:          System/Packages

%description    virt-exportserver
The virt-exportserver package provides an http server for kubevirt to
serve the data of VirtualMachineExport resource in different formats

%package        virt-handler
Summary:        Handler component for kubevirt
Group:          System/Packages

%description    virt-handler
The virt-handler package provides a handler for kubevirt

%package        virt-launcher
Summary:        Launcher component for kubevirt
Group:          System/Packages
# Starting from v1.1.0, KubeVirt ships /usr/bin/virt-tail which conflicts with
# the respective guestfs tool.
Conflicts:      guestfs-tools

%description    virt-launcher
The virt-launcher package provides a launcher for kubevirt

%package        virt-operator
Summary:        Operator component for kubevirt
Group:          System/Packages

%description    virt-operator
The virt-opertor package provides an operator for kubevirt CRD

%package        pr-helper-conf
Summary:        Configuration files for persistent reservation helper
Group:          System/Packages

%description    pr-helper-conf
The pr-helper-conf package provides configuration files for persistent
reservation helper

%package        tests
Summary:        Kubevirt functional tests
Group:          System/Packages

%description    tests
The package provides Kubevirt end-to-end tests.

%prep
%autosetup -p1

%build
mkdir -p go/src/kubevirt.io go/pkg
ln -s ../../../ go/src/kubevirt.io/kubevirt
export GOPATH=${PWD}/go
export GOFLAGS="-buildmode=pie"
cd ${GOPATH}/src/kubevirt.io/kubevirt
env \
KUBEVIRT_GO_BASE_PKGDIR="${GOPATH}/pkg" \
KUBEVIRT_VERSION=%{version} \
KUBEVIRT_SOURCE_DATE_EPOCH="$(date -r LICENSE +%s)" \
KUBEVIRT_GIT_COMMIT='v%{version}' \
KUBEVIRT_GIT_VERSION='v%{version}' \
KUBEVIRT_GIT_TREE_STATE="clean" \
build_tests="true" \
./hack/build-go.sh install \
    cmd/virt-api \
    cmd/virt-chroot \
    cmd/virt-controller \
    cmd/virt-exportproxy \
    cmd/virt-exportserver \
    cmd/virt-freezer \
    cmd/virt-handler \
    cmd/virt-launcher \
    cmd/virt-launcher-monitor \
    cmd/virt-operator \
    cmd/virt-probe \
    cmd/virt-tail \
    cmd/virtctl \
    %{nil}

env DOCKER_PREFIX=$reg_path DOCKER_TAG=%{version}-%{release} KUBEVIRT_NO_BAZEL=true ./hack/build-manifests.sh

%install
mkdir -p %{buildroot}%{_bindir}

install -p -m 0755 _out/cmd/container-disk-v2alpha/container-disk %{buildroot}%{_bindir}/
install -p -m 0755 _out/cmd/virtctl/virtctl %{buildroot}%{_bindir}/
install -p -m 0755 _out/cmd/virt-api/virt-api %{buildroot}%{_bindir}/
install -p -m 0755 _out/cmd/virt-controller/virt-controller %{buildroot}%{_bindir}/
install -p -m 0755 _out/cmd/virt-chroot/virt-chroot %{buildroot}%{_bindir}/
install -p -m 0755 _out/cmd/virt-exportproxy/virt-exportproxy %{buildroot}%{_bindir}/
install -p -m 0755 _out/cmd/virt-exportserver/virt-exportserver %{buildroot}%{_bindir}/
install -p -m 0755 _out/cmd/virt-handler/virt-handler %{buildroot}%{_bindir}/
install -p -m 0755 _out/cmd/virt-launcher/virt-launcher %{buildroot}%{_bindir}/
install -p -m 0755 _out/cmd/virt-launcher-monitor/virt-launcher-monitor %{buildroot}%{_bindir}/
install -p -m 0755 _out/cmd/virt-freezer/virt-freezer %{buildroot}%{_bindir}/
install -p -m 0755 _out/cmd/virt-probe/virt-probe %{buildroot}%{_bindir}/
install -p -m 0755 _out/cmd/virt-tail/virt-tail %{buildroot}%{_bindir}/
install -p -m 0755 _out/cmd/virt-operator/virt-operator %{buildroot}%{_bindir}/
install -p -m 0755 _out/tests/tests.test %{buildroot}%{_bindir}/virt-tests
install -p -m 0755 cmd/virt-launcher/node-labeller/node-labeller.sh %{buildroot}%{_bindir}/

# Install network stuff
mkdir -p %{buildroot}%{_datadir}/kube-virt/virt-handler
install -p -m 0644 cmd/virt-handler/nsswitch.conf %{buildroot}%{_datadir}/kube-virt/virt-handler/

# virt-launcher SELinux policy needs to land in virt-handler container
install -p -m 0644 cmd/virt-handler/virt_launcher.cil %{buildroot}/

# Persistent reservation helper configuration files
mkdir -p %{buildroot}%{_datadir}/kube-virt/pr-helper
install -p -m 0644 cmd/pr-helper/multipath.conf %{buildroot}%{_datadir}/kube-virt/pr-helper/

# Configuration files for libvirt
mkdir -p %{buildroot}%{_datadir}/kube-virt/virt-launcher
install -p -m 0644 cmd/virt-launcher/virtqemud.conf %{buildroot}%{_datadir}/kube-virt/virt-launcher
install -p -m 0644 cmd/virt-launcher/qemu.conf %{buildroot}%{_datadir}/kube-virt/virt-launcher

%files virtctl
%license LICENSE
%doc README.md
%{_bindir}/virtctl

%files virt-api
%license LICENSE
%doc README.md
%{_bindir}/virt-api

%files container-disk
%license LICENSE
%doc README.md
%{_bindir}/container-disk

%files virt-controller
%license LICENSE
%doc README.md
%{_bindir}/virt-controller

%files virt-exportproxy
%license LICENSE
%doc README.md
%{_bindir}/virt-exportproxy

%files virt-exportserver
%license LICENSE
%doc README.md
%{_bindir}/virt-exportserver

%files virt-handler
%license LICENSE
%doc README.md
%dir %{_datadir}/kube-virt
%{_datadir}/kube-virt/virt-handler
%{_bindir}/virt-handler
%{_bindir}/virt-chroot
/virt_launcher.cil

%files virt-launcher
%license LICENSE
%doc README.md
%dir %{_datadir}/kube-virt
%dir %{_datadir}/kube-virt/virt-launcher
%{_bindir}/virt-launcher
%{_bindir}/virt-launcher-monitor
%{_bindir}/virt-freezer
%{_bindir}/virt-probe
%{_bindir}/virt-tail
%{_bindir}/node-labeller.sh
%{_datadir}/kube-virt/virt-launcher

%files virt-operator
%license LICENSE
%doc README.md
%{_bindir}/virt-operator

%files pr-helper-conf
%license LICENSE
%doc README.md
%dir %{_datadir}/kube-virt
%dir %{_datadir}/kube-virt/pr-helper
%{_datadir}/kube-virt/pr-helper/multipath.conf

%files tests
%license LICENSE
%doc README.md
%dir %{_datadir}/kube-virt
%{_bindir}/virt-tests

%changelog
<<<<<<< HEAD
=======
* Tue May 13 2025 Sreeniavsulu Malavathula <v-smalavathu@microsoft.com> - 1.2.0-17
- Patch CVE-2025-22872

>>>>>>> 3cd11c54
* Mon May 12 2025 Andrew Phelps <anphel@microsoft.com> - 1.2.0-16
- Bump to rebuild with updated glibc

* Mon Mar 03 2025 corvus-callidus <108946721+corvus-callidus@users.noreply.github.com> - 1.2.0-15
- Address CVE-2023-44487

* Sun March 02 2025 Kanishk Bansal <kanbansal@microsoft.com> - 1.2.0-14
- Address CVE-2025-22869

* Tue Feb 25 2025 Chris Co <chrco@microsoft.com> - 1.2.0-14
- Bump to rebuild with updated glibc

* Fri Feb 14 2025 Kanishk Bansal <kanbansal@microsoft.com> - 1.2.0-13
- Address CVE-2023-45288

* Tue Dec 31 2024 Rohit Rawat <rohitrawat@microsoft.com> - 1.2.0-12
- Add patch for CVE-2024-45338

* Fri Dec 20 2024 Aurelien Bombo <abombo@microsoft.com> - 1.2.0-11
- Add patch for CVE-2024-45337

* Mon Nov 25 2024 Bala <balakumaran.kannan@microsoft.com> - 1.2.0-10
- Fix for CVE-2024-24786

* Sun Oct 06 2024 Mandeep Plaha <mandeepplaha@microsoft.com> - 1.2.0-9
- Fix for CVE-2023-48795

* Fri Sep 06 2024 Sharath Srikanth Chellappa <sharathsr@microsoft.com> - 1.2.0-8
- Adding swtpm tools for building kubevirt RPM.

* Fri Aug 30 2024 Harshit Gupta <guptaharshit@microsoft.com> - 1.2.0-7
- Update installation path of virt_launcher.cil in virt-handler container.

* Mon Aug 26 2024 Rachel Menge <rachelmenge@microsoft.com> - 1.2.0-6
- Update to build dep latest glibc-static version

* Wed Aug 21 2024 Chris Co <chrco@microsoft.com> - 1.2.0-5
- Bump to rebuild with updated glibc

* Wed Jun 26 2024 Sharath Srikanth Chellappa <sharathsr@microsoft.com> - 1.2.0-4
- Deleting Hotplug_Grace_Period.patch since it is no longer required.

* Wed May 22 2024 Suresh Babu Chalamalasetty <schalam@microsoft.com> - 1.2.0-3
- update to build dep latest glibc-static version

* Mon May 13 2024 Chris Co <chrco@microsoft.com> - 1.2.0-2
- Update to build dep latest glibc-static version

* Wed Mar 13 2024 Elaine Zhao <elainezhao@microsoft.com> - 1.2.0-1
- Bump package version to 1.2.0 from 0.59.0
- Referenced kubevirt.spec from https://code.opensuse.org/package/kubevirt/blob/master/f/kubevirt.spec
- Setting _missing_build_ids_terminate_build to 0 to prevent the build from terminating if build IDs are missing

* Mon Mar 11 2024 Dan Streetman <ddstreet@microsoft.com> - 0.59.0-14
- update to build dep latest glibc-static version

* Tue Feb 27 2024 Dan Streetman <ddstreet@microsoft.com> - 0.59.0-13
- updated glibc-static buildrequires release

* Wed Oct 18 2023 Minghe Ren <mingheren@microsoft.com> - 0.59.0-11
- Bump release to rebuild against glibc 2.35-6

* Mon Oct 16 2023 CBL-Mariner Servicing Account <cblmargh@microsoft.com> - 0.59.0-10
- Bump release to rebuild with go 1.20.10

* Tue Oct 10 2023 Dan Streetman <ddstreet@ieee.org> - 0.59.0-9
- Bump release to rebuild with updated version of Go.

* Tue Oct 03 2023 Mandeep Plaha <mandeepplaha@microsoft.com> - 0.59.0-8
- Bump release to rebuild against glibc 2.35-5

* Mon Aug 07 2023 CBL-Mariner Servicing Account <cblmargh@microsoft.com> - 0.59.0-7
- Bump release to rebuild with go 1.19.12

* Fri Jul 14 2023 Andrew Phelps <anphel@microsoft.com> - 0.59.0-6
- Bump release to rebuild against glibc 2.35-4

* Thu Jul 13 2023 CBL-Mariner Servicing Account <cblmargh@microsoft.com> - 0.59.0-5
- Bump release to rebuild with go 1.19.11

* Fri Jun 30 2023 Brian Fjeldstad <bfjelds@microsoft.com> - 0.59.0-4
- Patch 0.59.0 with Operator Nexus patch for hotplug volume detachment IO errors

* Thu Jun 15 2023 CBL-Mariner Servicing Account <cblmargh@microsoft.com> - 0.59.0-3
- Bump release to rebuild with go 1.19.10

* Fri May 12 2023 Kanika Nema <kanikanema@microsoft.com> - 0.59.0-2
- Patch 0.59.0 with Operator Nexus patches

* Fri May 05 2023 Kanika Nema <kanikanema@microsoft.com> - 0.59.0-1
- Upgrade to v0.59.0

* Wed Apr 05 2023 CBL-Mariner Servicing Account <cblmargh@microsoft.com> - 0.58.0-7
- Bump release to rebuild with go 1.19.8

* Tue Mar 28 2023 CBL-Mariner Servicing Account <cblmargh@microsoft.com> - 0.58.0-6
- Bump release to rebuild with go 1.19.7

* Wed Mar 15 2023 CBL-Mariner Servicing Account <cblmargh@microsoft.com> - 0.58.0-5
- Bump release to rebuild with go 1.19.6

* Mon Feb 13 2023 Kanika Nema <kanikanema@microsoft.com> - 0.58.0-4
- Add an upstream patch (from v0.59.0-alpha2) without which virt-handler
  containers don't start.

* Fri Feb 03 2023 CBL-Mariner Servicing Account <cblmargh@microsoft.com> - 0.58.0-3
- Bump release to rebuild with go 1.19.5

* Wed Jan 18 2023 CBL-Mariner Servicing Account <cblmargh@microsoft.com> - 0.58.0-2
- Bump release to rebuild with go 1.19.4

* Mon Dec 26 2022 Kanika Nema <kanikanema@microsoft.com> - 0.58.0-1
- Upgrade to 0.58.0
- Build new component virt-launcher-monitor.

* Fri Dec 16 2022 Daniel McIlvaney <damcilva@microsoft.com> - 0.55.1-4
- Bump release to rebuild with go 1.18.8 with patch for CVE-2022-41717

* Tue Nov 01 2022 Pawel Winogrodzki <pawelwi@microsoft.com> - 0.55.1-3
- Adding missing "%{?dist}" to "glibc-static" BR.

* Tue Nov 01 2022 Olivia Crain <oliviacrain@microsoft.com> - 0.55.1-2
- Bump release to rebuild with go 1.18.8

* Thu Sep 22 2022 CBL-Mariner Servicing Account <cblmargh@microsoft.com> - 0.55.1-1
- Upgrade to 0.55.1

* Mon Aug 22 2022 Olivia Crain <oliviacrain@microsoft.com> - 0.51.0-2
- Bump release to rebuild against Go 1.18.5

* Thu Jul 14 2022 Kanika Nema <kanikanema@microsoft.com> - 0.51.0-1
- License verified
- Initial changes to build for Mariner
- Initial CBL-Mariner import from openSUSE TumbleWeed (license: same as "License" tag)

* Thu Mar 10 2022 Vasily Ulyanov <vasily.ulyanov@suse.com>
- Update to version 0.51.0
  Release notes https://github.com/kubevirt/kubevirt/releases/tag/v0.51.0

* Fri Feb 11 2022 Vasily Ulyanov <vasily.ulyanov@suse.com>
- Update to version 0.50.0
  Release notes https://github.com/kubevirt/kubevirt/releases/tag/v0.50.0

* Wed Jan 19 2022 Vasily Ulyanov <vasily.ulyanov@suse.com>
- Pack nft rules and nsswitch.conf for virt-handler
- Drop kubevirt-psp-caasp.yaml and cleanup the spec

* Wed Jan 12 2022 Vasily Ulyanov <vasily.ulyanov@suse.com>
- Update to version 0.49.0
  Release notes https://github.com/kubevirt/kubevirt/releases/tag/v0.49.0
  Includes the fix for CVE-2021-43565 (bsc#1193930)

* Thu Dec 16 2021 Vasily Ulyanov <vasily.ulyanov@suse.com>
- Update to version 0.48.1
  Release notes https://github.com/kubevirt/kubevirt/releases/tag/v0.48.1

* Fri Dec  3 2021 Guillaume GARDET <guillaume.gardet@opensuse.org>
- Enable build on aarch64

* Fri Nov 26 2021 Vasily Ulyanov <vasily.ulyanov@suse.com>
- Detect SLE15 SP4 build environment

* Fri Nov 12 2021 Vasily Ulyanov <vasily.ulyanov@suse.com>
- Update to version 0.47.1
  Release notes https://github.com/kubevirt/kubevirt/releases/tag/v0.47.1

* Tue Oct 19 2021 Vasily Ulyanov <vasily.ulyanov@suse.com>
- Pack only kubevirt-{operator,cr}.yaml into manifests
- Include manifests/testing/* into tests package
- Use disks-images-provider.yaml from upstream

* Mon Oct 11 2021 Vasily Ulyanov <vasily.ulyanov@suse.com>
- Update to version 0.46.0
  Release notes https://github.com/kubevirt/kubevirt/releases/tag/v0.46.0
- Drop upstreamed patch 0001-Specify-format-of-the-backing-image.patch

* Thu Sep  9 2021 Vasily Ulyanov <vasily.ulyanov@suse.com>
- Update to version 0.45.0
  Release notes https://github.com/kubevirt/kubevirt/releases/tag/v0.45.0

* Fri Aug 27 2021 Vasily Ulyanov <vasily.ulyanov@suse.com>
- Fix issue with recent qemu-img
  0001-Specify-format-of-the-backing-image.patch

* Fri Aug 27 2021 Vasily Ulyanov <vasily.ulyanov@suse.com>
- Update to version 0.44.1
  Release notes https://github.com/kubevirt/kubevirt/releases/tag/v0.44.1

* Mon Aug  9 2021 Vasily Ulyanov <vasily.ulyanov@suse.com>
- Update to version 0.44.0
  Release notes https://github.com/kubevirt/kubevirt/releases/tag/v0.44.0

* Mon Jul 12 2021 Vasily Ulyanov <vasily.ulyanov@suse.com>
- Drop upstreamed patch 0002-Don-t-use-Bazel-in-build-manifests.sh.patch
- Install node-labeller.sh in %%{_bindir}
- Update to version 0.43.0
  Release notes https://github.com/kubevirt/kubevirt/releases/tag/v0.43.0

* Wed Jun 30 2021 Vasily Ulyanov <vasily.ulyanov@suse.com>
- Generate meta info for containers during rpm build

* Wed Jun  9 2021 Vasily Ulyanov <vasily.ulyanov@suse.com>
- Use registry.suse.com as the default fallback for sle
- Rename macro registry_path to kubevirt_registry_path
- Switch to golang 1.16
- Drop 0001-Don-t-build-virtctl-for-darwin-and-windows.patch
- Drop --skipj2 arg for build-manifests.sh
- Update to version 0.42.1
  Release notes https://github.com/kubevirt/kubevirt/releases/tag/v0.42.1

* Fri Jun  4 2021 Fabian Vogt <fvogt@suse.com>
- Also specify the registry in kubevirt_containers_meta

* Thu May 20 2021 Vasily Ulyanov <vasily.ulyanov@suse.com>
- Use git format-patch:
  0001-Don-t-build-virtctl-for-darwin-and-windows.patch
  0002-Don-t-use-Bazel-in-build-manifests.sh.patch
- Drop patches:
  dont-build-virtctl-darwin.patch
  dont-use-bazel-in-build-manifests.patch
  fix-double-free-of-VirDomain.patch

* Thu May 20 2021 Vasily Ulyanov <vasily.ulyanov@suse.com>
- Update to version 0.41.0
  Release notes https://github.com/kubevirt/kubevirt/releases/tag/v0.41.0

* Tue May 18 2021 Vasily Ulyanov <vasily.ulyanov@suse.com>
- Drop fix-virsh-domcapabilities-error.patch (bsc#1185119)

* Mon May 17 2021 Vasily Ulyanov <vasily.ulyanov@suse.com>
- Do not package OLM manifests

* Thu May  6 2021 Vasily Ulyanov <vasily.ulyanov@suse.com>
- Install virt-launcher SELinux policy (bsc#1185714)

* Thu Apr 29 2021 Vasily Ulyanov <vasily.ulyanov@suse.com>
- Include release number into docker tag
- Add kubevirt_containers_meta build service

* Thu Apr 29 2021 Vasily Ulyanov <vasily.ulyanov@suse.com>
- Set default reg_path='registry.opensuse.org/kubevirt'
- Add _constraints file with disk requirements

* Fri Apr 23 2021 Vasily Ulyanov <vasily.ulyanov@suse.com>
- Fix virt-launcher crash
  fix-double-free-of-VirDomain.patch

* Tue Apr 20 2021 Vasily Ulyanov <vasily.ulyanov@suse.com>
- Fix issue when calling `virsh-domcapabilities`
  fix-virsh-domcapabilities-error.patch

* Tue Apr 20 2021 Vasily Ulyanov <vasily.ulyanov@suse.com>
- Package node-labeller.sh along with virt-launcher

* Mon Apr 19 2021 Vasily Ulyanov <vasily.ulyanov@suse.com>
- Update to version 0.40.0
  Release notes https://github.com/kubevirt/kubevirt/releases/tag/v0.40.0

* Mon Apr 19 2021 Vasily Ulyanov <vasily.ulyanov@suse.com>
- Disable changelog generation via tar_scm service (too verbose)

* Thu Apr 15 2021 Vasily Ulyanov <vasily.ulyanov@suse.com>
- Drop csv-generator

* Wed Apr  7 2021 Vasily Ulyanov <vasily.ulyanov@suse.com>
- Update registry path

* Wed Mar  3 2021 vasily.ulyanov@suse.com
- Update to version 0.38.1:
  * Run bazelisk run //plugins/cmd/uploader:uploader -- -workspace /home/prow/go/src/github.com/kubevirt/project-infra/../kubevirt/WORKSPACE -dry-run=false
  * Expose field name 'ipFamily' for k8s < 1.20
  * Bump k8s deps to 0.20.2
  * verify that VMIs can be started with images not owned by qemu provided by FS PVC
  * change ownership of the image provided by a filesystem PVC to qemu
  * virt-launcher's FSGroup functional test is obsolete
  * virt-controller: Remove FSGroup from Pod
  * cloudinit.GenerateLocalData: defer removal of temp files
  * rpm: update `make rpm-deps`
  * launcher / handler rpm: add tar as pod dependency
  * cloudinit.GenerateLocalData: drop ineffectual assignment
  * tests/config_test: fix ineffectual assignment to err
  * pkg/virt-handler/migration-proxy/migration-proxy_test: fix ineffectual assignment to err
  * tests/replicaset_test: fix ineffectual assignment to err
  * pkg/virt-launcher/virtwrap/access-credentials/access_credentials_test: fix ineffectual assignment to err
  * tests/vnc_test: fix ineffectual assignment to err
  * pkg/virt-handler/isolation/isolation_test: fix ineffectual assignment to err
  * pkg/virt-controller/watch/migration: fix ineffectual assignment to err
  * tools/vms-generator/utils/utils: fix ineffectual assignment to err
  * tests/vmi_gpu_test: fix ineffectual assignment to err
  * pkg/virt-handler/cache/cache_test:fix ineffectual assignment to err
  * pkg/virt-launcher/virtwrap/manager_test:fix ineffectual assignment to err
  * multus, tests: assert error does not happen
  * Bump bazeldnf to v0.0.15
  * pkg/virt-handler/cmd-client/client_test:fix ineffectual assignment to err
  * pkg/virt-operator/creation/components/secrets_test: fix ineffectual assignment to err
  * tests/infra_test.go: fix ineffectual assignment to err
  * tests/vmipreset_test: fix ineffectual assignment to err
  * func tests, multus: getting the kubevirtClient must be done first
  * func tests, multus: execute BeforeAll before BeforeEach
  * document the interface between hostdev device plugins and kubevirt
  * Refactor methods to reduce their Cognitive Complexity
  * Define a constant instead of duplicating literal
  * Refactor method to reduce its Cognitive Complexity
  * Define a constant instead of duplicating literals
  * Refactor method to reduce its Cognitive Complexity
  * Add a nested comment indicating about an empty function
  * Define a constant instead of duplicating a literal
  * Refactor methods to reduce their Cognitive Complexity
  * Increase subresource pod test execution timeout
  * Add Nvidia as a KubeVirt ADOPTOR
  * ipv4, network tests: refactor the masquerade test table
  * controller, virtinformers: Define the unexpected error once
  * Run bazelisk run //plugins/cmd/uploader:uploader -- -workspace /home/prow/go/src/github.com/kubevirt/project-infra/../kubevirt/WORKSPACE -dry-run=false
  * Converter: Handle 'float' memory
  * Tests: Ensure cpu/memory in requests/limits allow int/float
  * virt-launcher: Support (non-)transitional virtio-balloon
  * rpm: Bump libvirt and QEMU
  * tests/utils: fix ineffectual assignment to ok
  * tests/utils: fix ineffectual assignment to err
  * tests/utils: fix ineffectual assignment to scale
  * pkg/container-disk/container-disk_test: fix ineffectual assignment to path
  * pkg/virt-launcher/virtwrap/network/common: fix ineffectual assignment to err
  * tests/vm_test: fix ineffectual assignment to err
  * tests/vm_watch_test: fix ineffectual assignment to cmdName
  * pkg/virt-handler/hotplug-disk/mount_test: fix ineffectual assignment to err
  * pkg/virt-handler/hotplug-disk/mount_test: fix ineffectual assignment to res
  * tests/reporter/kubernetes: fix ineffectual assignment to err
  * pkg/virt-launcher/virtwrap/access-credentials: fix ineffectual assignment to err
  * pkg/virt-launcher/virtwrap/access-credentials: fix ineffectual assignment to output
  * pkg/virt-handler/vm_test: fix ineffectual assignment to err
  * tools/util/marshaller: fix ineffectual assignment to err
  * pkg/virt-handler/device-manager/mediated_device_test: fix ineffectual assignment to err
  * tests/restore_test: fix ineffectual assignment to restore
  * removing trello reference as its no longer used
  * Adjust e2e test which checks for the scsi controller
  * consider scsi controllers in virtio version decisions
  * Bump kubevirtci, now hosted on quay.io
  * network: BindMechanism receiver name consistency
  * MacvtapBindMechanism.loadCachedInterface fix arg name
  * Clean error message for not migratable VMI
  * Fix detection of previous release version in operator func test
  * Alert when less than 2 KVM nodes available
  * Fix a datavolume collision
  * Remove danielBelenky from reviewers
  * KubeVirt is now released on quay.io only
  * [virt-operator] load new certificates earlier
  * Keepalive function for travis to prevent timeout due to inactivity on stdout
  * Fix limits/requests to accept int again
  * network: rename NetworkInterface and PodInterface
  * network: drop NetworkInterface.Unplug
  * network: eliminate mocking of SetupPodNetworkPhase2
  * network: make SetupPodNetworkPhase1 into a constant function
  * network: rename {Bridge,Masquerade,Macvtap,Slirp}PodInterface
  * network: rename getNetworkClass
  * network: rename getNetworkInterfaceFactory
  * fix review English phrasing
  * virt-api/webhooks: test newly-renamed function
  * virt-api/webhooks: simplify and rename ServiceAccount-matching function
  * split sync resources into multiple functions and files
  * tests: Test guest restart after migration
  * Normalize DNS search domains to lower-case
  * Revert "Fix typos in log output"
  * tests: After migration test is not invoked
  * virt-launcher: [masquerade] pass a MAC to the vm accroding to the spec only
  * virt-launcher: [masquerade] Stop filtering dhcp reuqests by vm MAC
  * Example code for gosec fix
  * Update gosec.md
  * guidelines for using gosec analysis tool
  * docs/devel/networking: unbreak URL
  * Add virtctl image-upload usage for WaitForFirstConsumer DVs
  * Add error message on virtctl image-upload to WaitForFirstConsumer DataVolume
  * bump bazeldnf
  * Fix typos in log output
  * Extend isolation test to cover IsMounted method
  * Wrap mountinfo parsing common code into a function
  * start virt-launchers with a non-default log verbosity
  * change virt-controller log verbosity on relevant config changes
  * change virt-api log verbosity on relevant config changes
  * change virt-handlers log verbosity on relevant config changes
  * add default log verbosity values to cluster config
  * allow registering multiple callbacks for config changes
  * add a logVerbosity struct to set KubeVirt components log verbosity
  * Remove travis-ci logic for pushing to quay app registery
  * Make mutating webhooks required
  * Bump bazeldnf to a version with its own ldd implementation
  * Add tests
  * Fix typo
  * Fix some typo in docs
  * Add alert for insufficient number of nodes with KVM resources
  * Remove dockerhub-related travis jobs and credentials
  * Make `make build-functest` work without nested bazel invocation
  * Compile template-manifestor with bazel
  * Invoke shfmt from bazel
  * Add gofmt to our vendor tree
  * kubevirtci, Bump kubevirtci
  * Bump bazeldnf to 0.0.10 to better deal with bad repomd mirrors
  * Allow setting user local bazelrc settings.
  * Update Quay credentials in travis config
  * Run bazelisk run //plugins/cmd/uploader:uploader -- -workspace /home/prow/go/src/github.com/kubevirt/project-infra/../kubevirt/WORKSPACE -dry-run=false
  * tests: make client in hello world job UDP wait for response
  * wait for host responding to ping, in some cases the first two pings fail, now instead we wait for a specific amount of time
  * Increase time to wait for failed connection
  * virt-controller: increase the number of VMI controller threads
  * sriov, tests: xfail vlan test
  * network: simplify getNetworkInterfaceFactory
  * network: drop long-unused plugFunction
  * network: drop long-unused qemuArgCacheFile
  * network: rename constant to primaryPodInterfaceName
  * network: drop global podInterfaceName variable
  * Run bazelisk run //plugins/cmd/uploader:uploader -- -workspace /home/prow/go/src/github.com/kubevirt/project-infra/../kubevirt/WORKSPACE -dry-run=false
  * add vi-minimal to base packages for containers
  * Additional hotplug functional tests
  * Add unit test for PCI address parsing
  * Escape dot '\.' in PCI_ADDRESS_PATTERN
  * Move ParsePciAddress function to hardware utils
  * Bump bazeldnf to fix rpm verification
  * Drop references to kubevirt-host-device-plugin-config cfgMap
  * Check if block devices are ready. If not ensure that the block device major and minor is allowed in the virt-launcher pod. Enable functional tests that were failing due to permission issues
  * Reviewers update: Adding EdDev as a code reviewer
  * virt-launcher/handler: move Macvtap discovery of MTU and target
  * virt-launcher/handler: Macvtap shouldn't use vif cache
  * Fix Open Shift SCC permissions to allow attachment pods to use host network. Fix selinux to be on container level instead of pod level.
  * Use the array value instead of a new variable when possible
  * eliminate the usage of interface address in decorateConfig()
  * allocate new variable and don't use the originsl s.domain.Spec.Devices.Interfaces
  * fix some tabs/spaces mess
  * Fix memory aliasing in for loop - taking the address of loop variable is dangerous
  * ENV VAR for client-go scheme registration version
  * Give kubevirt pods more time to become ready
  * Fix PV selector for windos and rhel PVCs
  * Make storage tests fit for parallel execution
  * Use the new nfsserver library in the migration tests
  * Create windows and rhel PV within the corresponding tests
  * Prepare our framework in utils for parallel storage test execution
  * Move nfs server rendering to its own package and adjust memory requests
  * Add a ginkgo matcher library especially for kubevirt
  * Prepare image provider for parallel execution
  * Code Review edits
  * Bump kubevirtci
  * Stick with virtio model on the ballooning device
  * Tablet input device only exists as virtio 1.0
  * virtio-serial controllers need the model set too
  * Add virtio-transitional e2e test
  * Extract converter into its own subpackage
  * Unit test for choosing virtio-transitional
  * Make the converter aware of virtio model preferences
  * Add a global VMI flag to the API to fall back to virtio_transitional
  * tests, xfail: Change XFail API to wrap the expected failure
  * Don't override the e2e kubevirt config by default in the e2e tests
  * virt-launcher/handler: remove the tap device from the VIF cache
  * Use virt-handler image as base for multus tests
  * Explicitly build libvirt-devel tars
  * Remove no longer needed go_library definition
  * Allow qemu to bind to privileged ports for slirp
  * Docuement how RPM verification can be done
  * Add a RPM verification target
  * Bump to bazeldnf with improved RPM verification
  * fix logos dependency
  * Add GPG keys to repo.yaml
  * Update RPMs
  * Avoid dependency flipping
  * add ps binary
  * Update dependency update documentation
  * Remove old libvirt-devel dependencies in WORKSPACE
  * Prepare binary containers for bazeldnf built content
  * Start using bazeldnf RPMs for building and testing
  * Add RPMs
  * Add repo.yaml files
  * Add a script to resolve RPM dependencies
  * Document new kubevirt handling of WaitForFirstConsumer DataVolumes
  * Fix support for camelCase userData and networkData labels
  * virt-launcher: Remove unused arg from GetDomainSpecWithRuntimeInfo
  * Extend VMI count metric to include osinfo
  * fix: change url and label name for "good-first-issue" on CONTRIBUTING.md
  Added patch: dont-use-bazel-in-build-manifests.patch

* Mon Feb 15 2021 Vasily Ulyanov <vasily.ulyanov@suse.com>
- Add building of virt-tests

* Wed Jan 20 2021 jfehlig@suse.com
- Update to version 0.37.0:
  * Remove travis-ci logic for pushing to quay app registery
  * Update Quay credentials in travis config
  * MacvtapPodInterface.setCachedInterface: fix arg name
  * make generate: 2021 edition
  * tests, dhcpv6: verify connectivity survives after migration
  * tests, dhcpv6: use python server instead of nc
  * tests, dhcpv6: start dhcpv6 client, config d.route & prefix via console
  * tests, dhcpv6: use fedora vms for masquerade ipv6 connectiviy tests
  * tests: split masquerade connectivity tests to ipv4 and ipv6
  * tests: remove libnet.WithIPv6 from ipv4 only dhcp test
  * dhcpv6: unit tests
  * dhcpv6: Extracting the build of the server response to a separate method
  * dhcpv6: Add the request iana to the response
  * dhcpv6: reply to dhcp solict with rapid commit
  * add ipv6 address to VIF.String
  * dhcpv6: run only for masquerade
  * dhcpv6: introduce prepareDHCPv6Modifiers
  * dhcpv6: Allow dhcpv6 server to run without CAP_NET_RAW
  * dhcpv6: handle requests from client - adding DUID and IANA options
  * virt-launcher: vendor dhcpv6
  * virt-launcher: introduce dhcpv6
  * Extend version functional tests
  * Set --stamp as default build flag
  * imageupload: improve nosec comment
  * cloud-init: test that GenerateLocalData can run twice
  * cloud-init, GenerateLocalData: simplify staging replacement
  * tests, ping: increase default amount of packets
  * cloud-init, GenerateLocalData: drop redundant diskutils.RemoveFile call
  * cloud-init, GenerateLocalData: drop ambiguous comment
  * add use case Signed-off-by: xiaobo <zeng.xiaobo@h3c.com>
  * add use case Signed-off-by: xiaobo <zeng.xiaobo@h3c.com>
  * add use case Signed-off-by: xiaobo <zeng.xiaobo@h3c.com>
  * add use case Signed-off-by: xiaobo <zeng.xiaobo@h3c.com>
  * Run bazelisk run //plugins/cmd/uploader:uploader -- -workspace /home/prow/go/src/github.com/kubevirt/project-infra/../kubevirt/WORKSPACE -dry-run=false
  * Document dependency update flows
  * Newer curl version don't allow headerless HTTP
  * Build all test images in kubervirt/kubevirt
  * Add managed RPMs and remove unmanaged RPMs
  * Add repo.yaml files
  * Add bazeldnf dependencies
  * Add a script to resolve RPM dependencies
  * virt-launcher, converter: Extract SRIOV hostdev creation
  * virt-launcher, converter: Refactor network indexing
  * virt-launcher, converter: Refactor iface multi queue
  * tests, vmi_multus: test Sriov with Vlan
  * Don't overwrite user-provided GOFLAGS
  * Handle btrfs subvolumes when parsing mountinfo
  * Add mount info test cases
  * Add testdata for mount info tests
  * Cleanup duplicated code
  * Refactor containerdisk mount code
  * tests,sriov:make createSriovVms recieve network names
  * tests, sriov: remove un-needed function.
  * tests: sriov: extract NAD creation to a helper
  * tests, utils, delete vmi waiting: assert on err
  * Preapre build environment for bazeldnf
  * use placement api for assinging virt-handler pod
  * virt-launcher, libvirt: Free (all) domain resources
  * Generate release manifests using quay images
  * Add maiqueb to code-reviewers list
  * Update vendored dependencies
  * Update versions of some dependencies
  * only validate status of vm, vmi, and vmi migration objects
  * This fixes a race condition between unmounting a file system volume and detaching a disk from the running VM. In certain conditions it would attempt to unmount before the disk was fully detached causing the unmount to error and preventing the VM sync from fully detaching. This moves the unmount to after the sync, so this race never happens.
  * smbios, sidecar hook, tests: assert the hook version is advertised
  * smbios cmd: set the version parameter as mandatory
  * examples, hooks: correct the vmi-sidecar-hook example
  * add kubernetes os nodeSelector to injectPlacementMetadata
  * virt-launcher, converter: Set SRIOV device as unmanaged
  * tests, sriov: XFail IPv4 connectivity test
  * Append rootfs mount to containerdisk base path
  * Narrow down watcher select which waits for object states
  * Fix Eventually which used the time out as description
  * Remove unused functions: GenerateSelfSignedCertKey and GenerateSelfSignedCertKeyWithFixtures
  * use filepath.Clean for two fixed path parameter functions
  * virt-launcher, converter: Remove vCPU dependency on queue limits
  * add Kubermatic to adopters list
  * manager_test: add err check for ioutil.TempDir
  * windows_test: remove duplicate code
  * cleanup tempfiles for manager_test
  * cleanup tempfiles for common_test
  * Functional test to verify vmis are migratable after update to from latest KubeVirt official release
  * update libvirt base container to rhel-av 8.3
  * Unit test to verify evaculation controller generated migration object fields
  * evacuation informer should only observe the creation of migration objects it created
  * cloud-init: Allow populate networkData alone
  * tests, sriov: XFail IPv6 connectivity test
  * dev guide, networking: net_raw cap is not required by virt-launcher
  * Revert "dev guide, networking: no capabilities are required"
  * Make sure to use all supported versions for status subresource
  * Update csv gen logic for v1 api
  * Update hardcoded references to v1alpha3 in unit tests
  * Update unit tests to account for aggregated api server registration for v1 API
  * Update functional tests that had hardcoded references to v1alpha3
  * Add functional tests to verify vm creation using all supported API versions
  * Add v1 api version
  * Revert "linux capabilities: remove CAP_NET_ADMIN"
  * Revert "libvirt, mtu: do not perform any network config on the launcher"
  * move kv update validation webhook to operator validation configuration
  * Fix test id for io mode test
  * update listtype markers for kubevirt pci host devices
  * Fix gosec unhandled errors in delete.go & create.go
  * Cleanup k8s jobs from test namespaces
  * If the fedora login expecter is stuck, retry
  * tests, multus: Change 3rd network SRIOV vnic name
  * tests, sriov: Centralize SRIOV network names
  * tests, multus: Fix IP address configuration
  * tests, Use RandName for creating random VMI names
  * Fail detection and handling when EFI without SB is not available
  * Add unit test covering GetDomainSpec fallback behavior
  * Reject --access-mode ReadOnlyMany when uploading an image.
  * Consume nightly build images from quay
  * Run bazelisk run //plugins/cmd/uploader:uploader -- -workspace /home/prow/go/src/github.com/kubevirt/project-infra/../kubevirt/WORKSPACE -dry-run=false
  * Fix failing unit tests for new GetDomain logic
  * Remove race condition from GetDomain check
  * Fix timed domain resync
  * fix patch for removing infra and workloads from KV
  * add webhook to validate kubevirt CR updates  - only allow updates to workloads key if no vmis are running
  * tests, sriov: Retry ping if it fails
  * tests, libvmi, vmi: shorten random vm names #2
  * tests, gpu: Do not mount /sys/devices/ for SRIOV devices
  * VMI configuration test: fix disk cache modes testing
  * fix gosec g204: Subprocess launched with variable
  * Removed unused function readProcCmdline()
  * Enable and fix tests
  * Fix gosec issue of: Potential file inclusion via variable
  Dropped patch: fix-goflags-overwrite.patch

* Mon Dec 21 2020 jfehlig@suse.com
- Update to version 0.36.0:
  * Functional test to verify vmis are migratable after update to from latest KubeVirt official release
  * update libvirt base container to rhel-av 8.3
  * dev guide, networking: net_raw cap is not required by virt-launcher
  * Revert "dev guide, networking: no capabilities are required"
  * Revert "linux capabilities: remove CAP_NET_ADMIN"
  * Revert "libvirt, mtu: do not perform any network config on the launcher"
  * Fail detection and handling when EFI without SB is not available
  * Add unit test covering GetDomainSpec fallback behavior
  * Fix failing unit tests for new GetDomain logic
  * Remove race condition from GetDomain check
  * Fix timed domain resync
  * Update ADOPTERS.md
  * tests, utils: shorten name of random VMs
  * Move some datavolume tests to the ceph lane
  * Old kubevirt released don't support CDIs WaitForFirstCustomer
  * Let virtiofs consider WaitForFirstCustomer setting of CDI
  * Use Immediate bind on negative PVC Datavolume tests
  * Enable WaitForCustomer CDI feature gate by default
  * Generate v1beta1 client for CDI
  * Don't try to hotplug waitForFirstCustomer PVCs
  * Fix access credential unit tests
  * Ensure that our service accounts can always update the VMI status
  * Update to a libvirt image with a newer seabios.
  * adjust pci address tests to consider the new virtio-iscsi controller
  * Remove AfterEach cleanup so we can capture VM/VMI state in overal aftereach cleanup instead of losing it.
  * Disable complex tests for now.
  * HotplugVolumes feature gate
  * Set grace period on attachment pod to 0 to have faster removal of the volumes when not removed by the controller. Added functional test to ensure the VMI goes into failed state when attachment pod is deleted. Added functional test to ensure the VMI is no longer migrateable after a volume is hotplugged.
  * Added functional tests with block volumes. Fixed functional attachment logic.
  * Added VMI attach/detach functional tests. Increased timeout on tests. Fixed typo in reason message
  * Fixed bug in how device names were calculated. Added functional test that adds a bunch of volumes, removes one, add a different one, and expects the device name to be the one just removed. Then adds the removed one back and expects the device name to be a new one. Added unit tests.
  * Improve error messaging during hotplug subresource add/removew
  * Fixes issue with VolumeRequests validation on the VM
  * Fix some issues pointed out in review. Fixed functional test with 5 adds and deletes. Added new functional test to test various adds and deletes.
  * Addes abilty to watch for libvirt device add/remove events for hotplug volumes
  * Updated and added functional tests. Added storage directory for storage related functional tests similar to networking. Fixed various issues found by the functional tests.
  * Attach disk to VM
  * VM controller unit tests for volume hotplug
  * Ensure we only add/remove volume operations are only performed if needed
  * Volume add/remove subresource unit tests
  * VolumeRequest validation unit tests
  * Validation logic for VM VolumeRequests
  * Hotplug VM Functional Tests
  * Add VM controller logic for handling volume add/remove requests
  * Add hotplug subresource api endpoints
  * Implemented virt-handler changes: Bind mount File System PV into virtlauncher pod. Expose block PV in virtlauncher pod. Added volume mounter struct to keep track of mounts. Added unit tests for volume mounter
  * Change phase/message/reason from hotplug struct to main VolumeStatus struct. Address some review comments
  * Automatically add virtio-scsi controller to all VMIs.
  * Updated vmi controller to separate sync and status update to follow KubeVirt guidelines. Updated unit test tests to match and added some extra unit tests for the new status update function.
  * Updated update-admission webhook to include verifying the structure of disks and volumes as well as call the create admission verifier to ensure nothing else slips through.
  * Added attachment pod life cycle functions to vmi-controller. Added unit tests for new functions
  * Attachment POD life-cycle code, including updating VMI status.
  * Update VMI admission webhook to allow modification of the disks and volumes section of the VMI Spec. This modification is needed to allow for disk hotplugging to happen. Only internal KubeVirt Service Accounts are eligible to modify the spec. Once we have the appropriate sub resources, users can call those to have it modify the spec on their behalf
  * macvtap, migration, tests: add a test w/ traffic
  * tests, network: Remove vmi Status ip normalization
  * tests, sriov: Use cloud-init to set IPv6 by MAC
  * tests, multus: Use network-data at bridge-cni test
  * tests, libnet: Add Match feature and expression builder to networkData
  * Update feature gate setup to new CDI version (now on CDI CR)
  * Reuse datavolumes already found in listMatchingDataVolumes for increased consistency between sync and updateStatus
  * Update test_id:5252 to run with WFFC enabled
  * check PVC if it waits for first consumer
  * Remove API phase "Provisioning"
  * Handle the DV in WaitForFirstConsumer phase by starting the "consumer-pod".
  * Remove sysctl binary dependency
  * Bump atlassian/bazel-tools
  * tests, network: Fix race condition GA test
  * virt-handler, status: Do not include the IP prefix consistently
  * Allow to run subset of rules for gosec
  * tests, dual stack: split probes tests to test per IP-Family
  * bump kubevirtci
  * Add ADOPTERS
  * make generate && make deps-update
  * bump cdi to 1.26.1 (from 1.25.0)
  * dev guide, networking: no capabilities are required
  * Increase CDI deployment timeout
  * expose, tests: fix early shutdown of `nc` TCP connections
  * Fix misspellings
  * Fixes race condition in func test
  * Properly handle failures when starting the qemu agent access credential watcher
  * Ignore warnings during vmi startup in access cred functests
  * Update access credential documentation and openapi markers
  * access credential sync events
  * Remove authorized_key file merging.
  * Report access credential status as a condition on the VMI
  * Revise access credential authorized_key file merging
  * Provide list of users for ssh auth instead of files
  * Make the authorized keys files list required for qemu guest agent propagation
  * Add unit tests to validate secret propagation watching
  * UserPassword access credential webhook validation and unit tests
  * unit tests for agent access credential injection
  * functional test for user/password credentials
  * Addition of UserPassword access credentials
  * Functional tests for access credential ssh key propagation
  * Reload dynamic access credentials based on secrets using fsnotify
  * Introducing the accessCredentials api for dynamic ssh public key injection
  * virt-launcher, agent-poller: Start poller with short intervals
  * virt-launcher, agent-poller: Refactor the Poll method
  * tests, login: Remove tests/login.go
  * test, login: Remove LoginToAlpine from login.go
  * tests, ipv6: Configure VMI IPv6 through console only when needed
  * test, login: Move loggedin expecter to console package
  * virt-launcher: Improve libvirtd debug log filters
  * tests, login: Move login.go to console/login.go
  * virt-handler, sriov: Add network name in VMI interface status
  * fix gosec issue of g204: subprocess launched with function call as argument or cmd arguments
  * Fix for flake CI test
  * Use the correct emulator prefix for qemu cleanup steps
  * Fix hardcoded qemu-kvm occurance in a migration test
  * Remove in some tests the assumption  of hardcoded qemu emulators
  * Explicitly set virtio-scsi on the scsi controller
  * WORKSPACE: Update libvirt container
  * Switch to use anew  global close() function in pkg/util Fix typos and remove extra comments
  * tests, console: Remove VMIExpecterFactory
  * Fix double migration during node drain
  * test, network: Add bridge binding + ga test
  * networking, tests: also check the MTU of the tap device
  * tests, libvmi: Remove interface,network config from NewFedora
  * linux capabilities: remove CAP_NET_ADMIN
  * libvirt, tap: create the tap device w/ the same user as libvirt
  * mtu, tuntap: set link MTU when creating the tap device
  * libvirt, mtu: do not perform any network config on the launcher
  * net admin: disabling tx checksum offloading on virt-handler
  * Add a log message if we pick up a new CA bundle
  * Increase rotate intervall
  * tests, multus, sriov: Refactor tests
  * Update bazel files
  * Switch to use named return errors to allow updating the error from defered function
  * Fix gosec issue: Deferring unsafe close() When deferring a close() we don't have a chance to check the error returned from the close() call itself. For RW files we treat the error similar to a write() error , for RO files we only log an error message
  * Mirror PVC struct
  * Add function test to validate IO mode settings
  * Set IO to native also for pre-allocated file disks
  * Switch to use a common function GetImage and remove GetImage from manager.go
  * Use qemu-img in order to identify sparse files and get image info
  * Set the IO mode to 'native' when possible for better performance
  * test, cloudinit: Use "json" annotation instead of "yaml"
  * tests, multus, sriov: Fix flakiness due to race between ga and test
  * tests, multus, sriov: Add validatePodKubevirtResourceName
  * tests, multus, sriov: Add missing error check
  * tests, multus, sriov: Fix checking for the same network twice
  * image-upload: wait up to 5 min for PVC and Pod
  * Remove domain label from kubevirt_vmi_memory_unused_bytes
  * gosec - fix CWE 326
  * virt-launcher: drop CAP_NET_RAW from compute container
  * virt-launcher, dhcp: Avoid using SO_BINDTODEVICE on the dhcp server
  * agent-poller, test: Extract AsyncAgentStore tests to new file
  * agent-poller, test: Rename agent poller test
  * tests, console: Require at least two batchers for the safe expector
  * tests, console: Introduce SafeExpectBatchWithResponse
  * tests, console: Replace some NewExpecter usages
  * tests, console: Change NetBootExpecter to not return an expecter
  * tests, login: Replace the Alpine login helper
  * tests, login: Replace the Cirros login helper
  * tests, login: Check privileged console prompt
  * tests, login: Replace the Fedora login helper
  * tests: Use LoginTo* helpers in waitUntilVMIReady
  * updated the technical description
  * Add enp0s3 to approvers list
  * Change file permissions on binary directory
  * docs: Fix documentation for useEmulation flag
  * virt-config: Fix tests for KubeVirt CR
  * virt-config: Drop stopChan
  * removed the word place-holder
  * fix gosec sha1 week cryptographic issues
  * Fix gosec md5 weak cryptographic primitive
  * Fix shell formatting, fix entrypoint path
  * Disable Virtio-FS Metadata Cache
  * Add Igor Bezukh to test approvers
  * Fix permissions tests for VMs
  * lock device plugings maps during device controller shutdown
  * dp: verify that host devices topology is being correctly reported
  * update the API fields so it be complient with API rules.
  * testutils: remove unnecessary changes to the config mock
  * tests: move the soundcard test out of the GPU module
  * Add a "GPU" passthrough functional test
  * update unittests to use kubevirt CR and remove remove hostDevConfigMapInformer
  * remove the hostDevConfigMapInformer, get host devices from KubeVirt CRD
  * request host devices on vmiPod as well
  * make sure that permitted host device config is working as expected
  * add unit tests to veriy host devices assignment
  * device-manager: clear permitted device list before parsing
  * device-manager: added mdev tests + misc fixes
  * device-manager: improve the PCI tests
  * device-manager: misc post-rebase fixes
  * add GetInitialized to pci and mdev device plugings
  * add HostDevices feature gate
  * device-manager: add static tests for PCI device discovery functions
  * device-manager: few cosmetic fixes
  * make sure that vmis can request only permitted gpus
  * tests: return hostDevConfigMapInformer as part of the NewFakeClusterConfig
  * device-manager: mock PCI device info getters for tests
  * Fix device controller static tests to match the new API
  * Move the check for permanent device plugins to list creation Instead of always adding them to the list and then ignoring   them later
  * Add a lock to ensure device plugins won't be started/stopped multiple times in parallel Also fix some typos and avoid an active loop
  * close device plugin channel is a safe manner
  * introduce a ControlledDevice struct for the device controller to keep dpi stop chan
  * Fix ignored static DPs, fix typos and remove defer Stop() in Start()
  * Refactor permanent device plugin code
  * dynamically start and start device plugings for permitted/banned devices
  * propagate hostDevConfigMapInformer to device controller
  * virt-launcher: handle allocated host devices using a single map
  * reject specs with non-permitted HostDevice and GPU resources
  * convert HostDevices and GPUs to libvirt hostdev for pci and mdevs
  * collect PCI and MDEVs made available for assignement by the device plugins
  * add alias to libvirt hostdev struct
  * separate ResourceNameToEnvvar to utils
  * add device plugings for permitted devices which are present on the nodes
  * add a device plugin for mediated devices
  * add a device plugin for pci devices
  * add virt-config to device controller
  * add a HostDevices api schema
  * add TopologyInfo to out device plugin api
  * rename the device manager controller for kvm controller
  * introduce a new hostDevConfigMapInformer
  * handle the kubevirt-host-device-plugin-config config map
  * Add PermittedHostDevices type to support a new kubevirt-host-device-plugin-config configmap
  * Revert "Merge pull request #4470 from oshoval/fix_sriov"
  * tests, Fix CDIInsecureRegistryConfig logic
  * tests: LoggedInCirrosExpecter can return a nil expecter in case of error, with these changes we call Close on the returned expecter if the error is nil.
  * tests, sriov: Do not mount /sys/devices/ for SRIOV devices
  * virt-launcher: remove redundant cidr from dhcp server address
  * tests, sriov: Fix the helper that waits for a vmi to start
  * tests, Fix SRIOV UpdateCDIConfigMap panic
  * add unit test
  * Enhancement #4365 [virt-controller] Remove redundant initcontainer when there is no ContainerDisk defined in VM
  * Consolidate shell script files into functions
  * Create main shell scripts to call from the ci-config
  * Fix comment typos
  * Add scripts for nightly master deploy
  * Move code for downloads and test execution into scripts
  * ensure the virt-handler killer pod has gone
  * audit the usage of unsafe pointers
  * Set leader metric after controller is functional Add a unit test for this
  * Define side effects class on our webhooks
  * Improved the Technical Overview description
  * changed: VM has only one VMI
  * Included a figure to illustrate the components architecture
  * Included a little bit more details in the virt-launcher description
  * Included a little bit more details in the virt-handler description
  * Included a little bit more details in the virt-controller description
  * Make the name of components bold
  * Improved the Technical Overview description
  * Fixed typo

* Fri Nov 13 2020 James Fehlig <jfehlig@suse.com>
- Fix -buildmode=pie
  fix-goflags-overwrite.patch, dont-build-virtctl-darwin.patch

* Tue Nov 10 2020 jfehlig@suse.com
- Update to version 0.35.0:
  * sriov lane: skip flaky tests until their issue is resolved
  * add an independent claclulation of required vcpus for mem overhead calculation
  * adjust memory overhead calculating by adding a static 10Mi
  * move guest cpu topology modification to vmi mutator webhook
  * Ensure that we restore the cdi-insecure-registry configmap in tests
  * Add test_ids_cnv_2.5
  * dual stack, expose, tests: remove batchv1.Job duplicated code
  * test, waitvmi: Add context mechanism to WaitUntilVMIReadAsync
  * dual stack, expose, tests: skip on non dual stack clusters
  * dual stack, expose, tests: port VM service tests
  * tests, multus-tests, SRIOV: configure IP based on MAC or name
  * Catch goroutine panic with GinkgoRecover in tests
  * tests, multus_tests: make helpers return an error
  * dual stack, expose, tests: port VMIRS cluster IP service test
  * dual stack, expose, tests: port UDP services test
  * dual stack, tests: ping first on helloWorld{UDP|HTTP} jobs
  * dual stack, expose, tests: port the VMI service test cases
  * Bump kubevirtci
  * make generate and make deps-updateand update test import
  * Bump CDI to 1.25.0
  * Reduce the cluster size a little
  * dual stack, expose, tests: get the IP addr from a DNS name
  * bump kubevirtci: get latest sriov provider
  * Infra test made invalid assumptions about cluster composition
  * Fix panic when endpoints were empty.
  * dual-stack, virtctl: expose ipv6 services
  * Remove 'string' from json tag to preserve type information in our API
  * automation: cancel CDI insecure registries cehck on sriov lane
  * Emit an event if we detect terminating pods
  * tests, pausing_test: change long process test
  * test, infra_test, Adapt tests to support dual stack
  * tests: remove `IsRunningOnKindInfraIPv6`
  * fix wrong logic in SetDriverCacheMode log message
  * Revise functional test to verify 440 read only image
  * Build container disks with 440 mode and 107:107 ownership
  * Add e2e test for replacing terminating pods immediately
  * Bump kubevirtci
  * test: Remove all the usages of `IsRunningOnKindInfraIPv6`
  * Disable service links on virt-launcher Pod
  * tests, infra-test, Remove unneeded vmi creation
  * infra_test, Refactor tests to use a DescribeTable
  * infra_test, Add validation of errors
  * Fix flaky timezone test
  * Let VMIRS react to terminating pods of VMIs
  * Let the VMI indicate when Pods are terminating
  * functests, macvtap, migration: successful macvtap VMI migration
  * functests, migration: move some asserter subset to common helpers
  * functests, macvtap, multus: use libvmi Cirros VMI factory
  * functests, macvtap, multus: schedule the VMs in the same node
  * tests: update the `StartVmOnNode` method to return the started VMI
  * examples, macvtap, multus: add example for macvtap VMI
  * macvtap, admitter: macvtap requires multus network
  * functests, macvtap, multus: add connectivity test between VMs
  * macvtap: feature gate macvtap feature
  * functests, multus: refactor `configInterface` to allow sudo
  * functests, macvtap, multus: add test with a custom MAC address
  * tests: remove all net-attach-defs on test cleanup
  * automation, macvtap: restrict macvtap func tests to multus lanes
  * unit tests, macvtap, multus: introduce macvtap
  * macvtap, multus: add macvtap BindingMechanism
  * improving PCI configuration tests
  * Template the cdi namespace
  * add dev registry as insecure registry to cdi
  * Update testing infra to cdi 1.23.7 in order to bring in registry import fixes
  * Datavolume container registry import test
  * CONTRIBUTING: point developers to kubevirt-dev slack
  * rebase
  * Remove incorrect listtype
  * fix 1.19 lane
  * Propagate error from patchValidation
  * rebase
  * reduce scope to vm/vmi
  * Remove +listType=map from tolerations This marker also requires //+listMapKey which can't be resonable set at this moment. (All fields are optional and missing default)
  * update builder
  * review
  * Add missing markers
  * Test verifying kubectl explain works
  * Adding test verifying crds are structural
  * Use controller-gen to generate validations for crds
  * test if crds for operator are correct
  * adding tools for generating correct validation
  * cleaning generated desc. and nullable fields in status
  * adding patching of crds for operator
  * adding markers for controller-gen
  * tests, restore tests: check on successful commands
  * Fix gosec issue: week random generator
  * Bump kubevirtci
  * It is not always bad for VolumeSnapshot to have an error
  * Fix artifacts in gosec target
  * tests, infra-test, Refactor node selection
  * Do not change vnc socket's permission to 0444
  * tests, infra-test, Fix node updates
  * tests, infra-test, Add missing break when selecting a node
  * tests, pausing test: increase time for long process
  * tests, login: expect fedora full prompt
  * tests, migration, stress-test: remove doubled `\n`
  * tests, re-factoring: use safe expect-bathcer and prompt Expression
  * tests, infra-test, Add missing check on AfterEach
  * tests, infra_test, Add missing assign when removing taints
  * Don't parallelize cluster-sync dependencies
  * hack: Print cluster-* script name when complete
  * Point to kubevirtci for new providers.
  * Update documentation to refer to scripts having moved to cluster-up/
  * Update docs that refer to kubevirt-config ConfigMap to use kubevirt CR
  * tests: Add missing asserts to the vmi-configuration tests
  * Adapt conformance tests to support migration.
  * automation: remove ipv6 lane
  * Set read only for our demo container disks and verify their mode does not change at runtime
  * Attempt to use whatever permissions a container disk has applied to it without mutating the file
  * rebase + fix compile error due to another PR
  * set the label for downwardAPI test in the test itself
  * Move AddDownwardAPIVolumeWithLabel to be public, add downwardAPI disk to the migration test
  * add downwardAPI volume in the test instead of in the helper
  * delete commented out line
  * Adding function tests (for make functest)
  * remove rule violation
  * support  DownwardAPI volum source
  * Fix typos and formatting
  * tests/utils: remove 'IsIPv6Cluster' function
  * tests, iscsi: remove iSCSI PVC tests IPv6 cluster skips
  * VM status to report whether volumes support snapshots.
  * tests, network: Relocate VMI/POD IP validation w/ Guest Agent
  * Fix pull-kubevirt-apidocs
  * tests: Render pods in the test namespace
  * tests, iscsi: change 'CreateISCSITargetPOD' to return pod
  * Lift the e2e test parallel run restriction for fedora guests
  * Give the CI nodes two more GB of memory
  * Adjust bump script to use tagged kubevirtci releases
  * tests, console: Rename functions to fit the new package
  * tests, ping: Move ping under libnet package
  * tests, expecter: Create a console helper package
  * Bump kubevirtci
  * Mirror new dependencies
  * update builder image
  * tests, networkpolicy: Wait for VMIs readiness in parallel
  * Exclude .git and _ci-configs at bazel's goimports
  * multi-queue: cap the maximum number of queues
  * Add 2.x QEMU Guest Agents to the list of supported versions
  * Update to fedora 31 as base image.
  * Add test_id for post-copy migration with Guest Agent Test
  * dual stack, services, tests: enclose test setup in a `By` clause
  * dual stack, services, tests: really check connectivity exists
  * dual-stack, tests: skip IPv6 test on non-dual stack clusters
  * dual stack, services, tests: unify the `Job` cleanup solution
  * dual stack, services: provide more explicit info on test execution
  * tests: test the masquerade bridge has the correct mtu
  * virt-handler/launcher: Set the pod iface mtu on the bridge
  * restore backwards compatiblity with api group/version on DataVolumeTemplates spec
  * Add short readme
  * multi-queue, tests: assuret we can request a VM with a single vCPU
  * api: update the API description of the NetworkInterfaceMultiqueue flag
  * tap-device, multi-queue: enforce single-queue tap
  * Delete kubevirt service accounts from default privileged SCC
  * Added helper function to return all kubevirt service account users
  * Removing redundant tests related to SCC users modification
  * Added unit tests for SCC users modification upon upgrade.
  * Remove kubevirt service accounts from default privileged SCC
  * tests, nfs: avoid failures in afterEach of a skipped test
  * test, nfs: Change CreateNFSTargetPOD to return a Pod
  * tests, dualstack: don't stop nfs tests cleanup in case of an error
  * tests, dualstack: use IPFamily instead of boolean to mark tests
  * tests, dualstack: introduce SkipWhenNotDualStackCluster
  * tests, dual stack: Adapt tests using NFSTargetPOD to support dual stack
  * docs: Fix the ginkgo flags usage example
  * Properly exit if kubevirt does not get ready on cluster-sync
  * Rework logic so it is easier to understand what is happening
  * fix restore controller memory corruption
  * Allow PVC as volume source with a DV populating the PVC. Before this was not allowed because we could not be sure that the PVC was fully populated. This commit checks the DV to ensure the PVC is fully populated.
  * Save a nice cluster-overview to the artifacts
  * Disable goveralls debug output
  * Take time in cert tests after CA generation
  * Use coverage merge tool for goveralls
  * Introduce a tool to merge coverage reports
  * Enable atomic count, race detection and fix races
  * Move coverage reports over to bazel
  * Use a proper cc_library for libvirt dependencies
  * Auto-generate Help message from /metrics endpoint to docs/metrics.md
  * tests, libnet: Relocate validation to libnet
  * tests, libnet: Move cloud-init net and dns to libnet
  * Fix flaky rename test
  * Run Travis CI only on selected branches, remove sudo flag
  * tests, infra-test, Solve CI flakiness due to update conflict
  * Fix flaky unpause tests
  * Refactor .json files to go file
  * Mark networking conformance tests
  * Fail only when new issue comes up
  * Fix high severity&confidence issues
  * Add gosec to project
  * Fix display of virtctl help text for other usages
  * tests, libvmi: Introduce CloudInit NoCloud Network Data
  * functest for PR #4132
  * Fix coexistance of scsi and sata drives

* Mon Nov  9 2020 James Fehlig <jfehlig@suse.com>
- spec: Add rpmlintrc to filter statically-linked-binary warning
  for container-disk binary. The binary must be statically linked
  since it runs in a scratch container.

* Fri Nov  6 2020 James Fehlig <jfehlig@suse.com>
- spec: Generate the registry path for kubevirt-operator.yaml at
  build time. Prjconf macro 'registry_path' can be used to
  override registry path to the KubeVirt container images
- spec: Add kubevirt-psp-caasp.yaml, a PSP based on CaaSP
  privileged PSP, to the manifests subpackage
- spec: Don't add component name to DOCKER_PREFIX passed to
  build-manifests.sh

* Sat Oct 31 2020 Jan Zerebecki <jzerebecki@suse.com>
- Add package with built YAML manifests used to install kubevirt

* Thu Oct 29 2020 James Fehlig <jfehlig@suse.com>
- spec: Remove needless use of chmod and build-copy-artifacts.sh

* Fri Oct 23 2020 James Fehlig <jfehlig@suse.com>
- spec: Fix typo in date command

* Wed Oct  7 2020 jfehlig@suse.com
- Update to version 0.34.0:
  * jsc#ECO-2411
  * Add mirrored dependencies to WORKSPACE
  * Mark networking conformance tests
  * restore backwards compatiblity with api group/version on DataVolumeTemplates spec
  * Revert "move all tests to use kv config"
  * Revert "update config message to specify which resource type it is using"
  * Revert "test usage of configmap configuration"
  * Revert "update build file"
  * Revert "convert postcopy tests to use KubeVirt CR"
  * Rework logic so it is easier to understand what is happening
  * Allow PVC as volume source with a DV populating the PVC. Before this was not allowed because we could not be sure that the PVC was fully populated. This commit checks the DV to ensure the PVC is fully populated.
  * vmi, sriov: Enable to set the PCI address on a SRIOV iface
  * Don't discard bazel platform cache on virtctl cross-compilation
  * convert postcopy tests to use KubeVirt CR
  * fix autoconverge test
  * remove using BeforeAll in vmi configuration tests
  * generated openapi spec
  * clean up
  * start prom server earlier in the virt-handler process so health check returns without EOF error
  * change kubevirt config type MemBalloon
  * dump kubevirt cr in ci artifacts
  * cpuRequest can not be type string since when the resource is patched it will fail to parse the units
  * change bool to pointer to know unset vs value set to false
  * update build file
  * test usage of configmap configuration
  * update config message to specify which resource type it is using
  * move all tests to use kv config
  * virt-launcher, Add mechanism to guard add/delete events channel
  * Generated artifacts
  * Add functional tests for missing subresource RBAC rules
  * Allow admins and editors of a namespace to [un]pause a VMI
  * Add dummy status to DataVolumeTemplate objects to maintain backwards compatibility
  * Add functional test to validate api compatiblity during update
  * changed migration test to use table
  * only log event if migration is stuck during post copy migration
  * change api from MigrationMode to AllowPostCopy
  * switch to post copy migration if not completed with in acceptableCompletionTime
  * update openapi spec
  * add NFS migration test with postcopy
  * remove vmiHasLocalStorage function
  * fix migration tests
  * remove reject postcopy for storage test
  * remove nested vmi migration configuration
  * change usePostCopy to migrationMode
  * move when mode is set
  * allow for postcopy migration
  * maybe fix flakes test
  * vendor in 1.23.5 CDI to hand golden namespace use case
  * Validate network interface name
  * tests, utils: Check events watcher type before casting
  * Add readiness and health probes to virt-handler
  * Removes unusable fields from vm DataVolumeTemplates
  * virt-launcher, Remove unneeded log
  * virt-launcher, Remove double domain event sending
  * virt-launcher, Fix Guest Agent updates causing an event handling deadlock
  * selinux: always build KubeVirt with selinux support
  * Run make generate
  * Adjust ceph-rook focus for e2e tests
  * wrong apiVersion used for VirtualMachineRestore owner references
  * update init container unit tests to validate container-disk pre-pull
  * add container disk images also as init containers in order to guarantee they are pulled before virt-launcher starts
  * add '--no-op' option to container-disk entry point for pre-pull logic
  * Make the nogo check pass
  * Make kubevirt compile with bazel 3.4.1
  * Update builder image to bazel 3.4.1
  * wait for vmi-killer pod to start before moving on
  * Document basic parallel-test execution needs
  * Integrate the junit merger into the parallel functest execution
  * Add a tool to merge partial junit results
  * Don't set the namespace in the VMI factory
  * Run most of the VMI lifecycle tests in parallel
  * Run kubectl related tests in parallel
  * Hugepages are limited, run the relevant tests not in parallel
  * Make version and vm-watch tests execute in parallel
  * Don't check terminating pods if they pick up config changes
  * Run container disk tests in parallel
  * Run expose tests in parallel
  * Run probe tests in parallel
  * Allow running VMI Preset tests in parallel
  * Run most of the cloud-init tests in parallel
  * Make subresource tests part of the parallel test suite
  * Adjust subresource access tests to new test service accounts
  * Reference the default namespace directly
  * Add a skip check for a migration tests if enough nodes are available
  * Make access tests parallel executable
  * More parallel tests
  * Resolve test-namespace name in the test
  * Allow VM tests to run in parallel
  * Allow console tests to run in parallel
  * Allow the headless service tests for VMIs to run in parallel
  * Allow tests in vmi_configuration_test to run in parallel
  * Make it possible to set the number of parallel executors
  * Increase slow test threashold to 60 seconds
  * Ensure that --skip and --focus flags are only passed onces
  * Change build environment to execute ginkgo in parallel
  * Let the ginkgo reporter log where it will dump artifacts
  * Split setup and teardown code between parallel and synchronized steps
  * Consume the ginkgo binary from the vendor folder
  * Mark all tests as have to be run in serial
  * fix typos
  * docs: Update for k8s-1.18 as default provider
  * Add option to log BIOS output to serial and use it to test for bootable NICs
  * Migrate VMI when its pod is marked for eviction
  * Intercept evictions on virt-launcher pods
  * Support testing kubevirt on RHCOS
  * Update kubevirtci to latest commit
  * create tap device: add multiqueue support to netlink
  * set vmipod cpu request based on guest vcpus and cpu_allocation_ratio
  * allow to set a cpu allocation ratio in kubevirt config
  * Test IDs for Node Placement tests
  * only focus on tests that require rook-ceph for rook-ceph lane
  * When filtering or aggregating metrics around the state label, having it exposed as a human readable state makes it a lot easier to understand, and thus, easier to get the desirable information. This PR changes kubevirt_vmi_vcpu_seconds' state label to a human readable string
  * libvirt: disable PXE rom on interfaces with no boot order Except for virtio interfaces for which a rom is implicitely loaded
  * Keep conformance artifacts on the top level
  * tap device: use netlink instead of songgao's water lib
  * netlink: update vendor folder
  * bazel: update netlink dependency
  * Release func tests on every release
  * Add missing test ids
  * Fix sync of generated client-go to master
  * flaky pause test: make long-running process longer and quieter
  * switch virtiofs tests to use datavolume
  * test that vitriofs file written in the guest is present in the pod
  * functional test to verify that virtiofs is enabled
  * update generated files
  * virtiofs requires virt-launcher selinux policy changes
  * enable virtiofsd debug logs be setting by setting virtiofsdDebugLogs label
  * handle filesystem virtiofs devices
  * vmis with virtiofs require memory backing shared access
  * allow CAP_SYS_ADMIN when the experimental virtiofs is required
  * add a filesystem device schema element
  * add a memorybacking access schema element
  * Adding feature gate for experimental virtiofs support
  * selinux: allow creating VMIs on nodes without selinux
  * examples, vmi-masquerade: correct userData script
  * tests: change hostdisk tmp path to /var/provision
  * Bump kubevirtci to start testing k8s-1.19 provider
  * Fix ACPI doc string
  * Add functest for KVM hidden
  * Support hiding KVM MSR from guest
  * add snapshot APIGroup to aggregate cluster rules
  * tests, networkpolicy: Add ports 80/81 tier1 http tests
  * tests, vmi_servers: Add `HTTPServer.Start` and `TCPServer.Start` method to bypass LoggedIn
  * Bring openapi spec in sync
  * Fix logical error in affinity copy logic
  * Add optional validation marker for new fields
  * Update functional tests to match new object layout
  * Fix unit tests for new object layout
  * Fix injectPlacementMetadata to accept ComponentConfig objects
  * Generated Artifacts
  * Introduce ComponentConfig to contain NodePlacement
  * Functional tests exercising placement logic
  * Unit tests to ensure correctness of injectPlacementMetadata
  * Merge Affinity, Tolerations and NodeSelectors from NodePlacement to podSpecs
  * Generated artifacts
  * Define NodePlacement for workloads and infra
  * Port NodePlacement from HCO
  * tests, libvmi: Add ports to InterfaceDeviceWithMasqueradeBinding
  * Add conformance automation and manifest publishing
  * SELinux: merge .cil policies and add a lot of comments
  * vnc: use generic VNC client on comments
  * vnc: remove unused FLAG const
  * tests: re-enable couple of certificate functests
  * network, tests: check IPv6 probes on dual stack network configs
  * probes, tests: provide a TCP/HTTP server running on an helper pod
  * network, tests: move the HTTP/TCP server creation to a separate file
  * probes, tests: create ready/not ready asserter functions
  * probes, tests: encapsulate VMI creation into a function
  * probes, tests: have probe creation helpers
  * tests, network: correct the string length
  * probes, tests: exclusively use cirros VMIs on the probes tests
  * network, tests: delete the leaked Jobs on the test tear down
  * network, tests: ping first, then connect on helloWorld jobs
  * network, tests: use assert / failed connectivity checks
  * network, tests: add dual stack masquerade binding service tests
  * network, tests: prepare for multiple binding / dual stack configs
  * network, tests: move services functests to dedicated module
  * tests, libvmi: provide a minimal CirrOS VMI via the libvmi factory
  * fmt updates
  * Adjust timelines and verbage to reflect feedback
  * Fix release scripts git email and name variables
  * New release documentation
  * Replace outdated release announce script with new tool
  * We introduced our `Pach` type which collides with kubernetes type. By default kube-openapi takes only last part of type/model definition. So type "kubevirt.io/client-go/api/v1.Patch" ends up -> "v1.Patch" & "k8s.io/apimachinery/pkg/apis/meta/v1.Patch" -> "v1.Patch".
  * dual-stack, tests: actively check the cluster for dual stack conf
  * dual stack, tests: check if the cluster is dual stack
  * Add creation of bazelrc for running unnested in prow
  * virt-chroot: use sysfs node for getenforce instead of less-reliable go-selinux
  * selinux: print reason why getting launcher context failed
  * network, tests: add a flag to skip a test asserting dual stack conf
  * Addressed comments
  * fix virtctl image-upload ignoring custom storage class
  * Add unit tests for Service patching
  * use informer for VirtualMachineRestores in restore webhook
  * staticcheck updates
  * don't allow creation of a VirtualMachineRestore if on is in progress
  * make VirtualMachineRestores owned by VM
  * wait for PVCs created from snapshots to be bound if not WaitForFirstConsumer
  * Correctly check VM run strategy
  * check running/runstrategy before restoring and one additional functional test
  * tighten up functional tests
  * initial functional tests for VM restore
  * restore controller generate events on completion and error
  * updates from rebase
  * add source UID to VMSnapshot status and verify source matches target when restoring
  * fix apiGroup handling
  * VM sestore webhook
  * restore unit tests
  * restore controller implementation
  * snapshot controller waits for no VMIs or pods using PVCs
  * add VirtualMachineRestore type and CRD
  * remove include/excludeVolumes
  * update VirtualMachineRestoreStatus object to include timestamp and error
  * add VirtualMachineRestore type and CRD
  * Fix overloaded 'v1.Patch' api field
  * Prevent delete and replace of service endpoints with ClusterIP == ""
  * Fix validation for self-signed cert and addressed comments
  * Add support for camel-case spellings of "userdata" and "networkdata"
  * tests, net: Add dual-stack checks for post migration connectivity
  * tests, net: Remove post migration connectivity workaround
  * Enhance operator functional tests to validate pods are torn down after kv cr is deleted
  * test: set kubevirt.io/memfd = false for k8s 1.16
  * Add annotation kubevirt.io/memfd
  * Unit tests to validate finalizer functionality on kubevirt objects
  * Restore ability to set finalizer on kubevirt objects
  * Unit tests to verify operator injected labels remain consistent
  * Restores operator managed by label for backwards/forwards compability during updates
  * Add mhenriks to approvers/reviewers list
  * introduce retryOnConflict to certificate infra test
  * tests, Make network policy tests dual stack compatible
  * make generate after git rebase
  * deps-updae && generate
  * Workaround for a not accessible CDI dependency bitbucket.org/ww/goautoneg
  * Update cdi in client-go and manifests/testing to v 1.21
  * Run make deps-update
  * Bumped CDI version to 1.21.0
  * virt-api: allow update of VM metadata and status during VM rename process
  * Rename option --allow-intermediate-certificates to --externally-name
  * Add unit test for cert-manager
  * Add option to allow client's intermediate certs to be used in building up the chain of trust in cert validation for virt-handler and virt-api
  * Add options to allow users to configure certificate and key file paths for virt-handler, virt-controller and virt-api to accommodate varying rules around certificate validation.
  * Limit CriticalAddonsOnly taint to a single compute
  * Add test-id's for VMI migration and lifecycle testcases
  * Add event for vmi failed render
  * test, masquerade: Add dual stack vmi to vmi ping
  * tests, Fix Network Policy Flakiness
  * tests, Add waitForNetworkPolicyDeletion
  * tests, Add skipNetworkPolicyRunningOnKindInfra for NetworkPolicy tests
  * tests, Remove SkipIfNotUseNetworkPolicy
  * tests, expecter: Centralize expecter helpers under expecter.go and login.go
  * Add unit tests for to make sure it won't accidentally break passing monitorNamespace and monitorServiceAccount parameters
  * add test_id to functional test
  * add openapi listType=atomic to patches
  * add func test for custom patches
  * add custom patches to kubevirt resources on creation
  * Fix issues of using default monitorNamespace and monitorServiceAccounta when those properities are not assigned
  * update: fixing and adding unit tests
  * test: add reserved hugepages
  * tests, skip migration fail test on kind ipv6 provider
  * test: add test for source in memorybacking
  * Add source in memorybacking
  * Set NUMA to use memfd
  * virt-operator: on update, roll over daemonsets first, then controllers
  * virt-operator: fix a copy-paste error
  * Add functional test for custom-port flag
  * Make use of stdout cleaner
  * Added functional test
  * Add option to run only VNC Proxy in virtctl
  * Keep a single go_test_default rule
  * Document on how to use the conformance tests
  * Add the first conformance test
  * Add wrapper binary for conformance tests
  * Detect the kubevirt install namespace dynamically
  * Fix issues that virt-operator cannot extract MonitorNamespace and MonitorServiceAccount from JSON.
  * tests, network: Test connectivity pre/post migration
  * tests, job: Convert WaitForJobTo* to a non-assert version.
  * Generate deepcopy for NUMA
  * add a NUMA schema element
  * Removal of unnecessary output
  * Added e2e test for unused memory metric
  * Fix virtctl build for linux-amd64
  * Adds new metric kubevirt_vmi_memory_unused_bytes

* Wed Sep 30 2020 James Fehlig <jfehlig@suse.com>
- Preparation for initial submission to SLE15 SP2
  jsc#ECO-2411

* Tue Sep 15 2020 dmueller@suse.com
- Update to version 0.33.0:
  * Enhance operator functional tests to validate pods are torn down after kv cr is deleted
  * Unit tests to validate finalizer functionality on kubevirt objects
  * Restore ability to set finalizer on kubevirt objects
  * Unit tests to verify operator injected labels remain consistent
  * Restores operator managed by label for backwards/forwards compability during updates
  * tests, migration: Validate dual stack VMI and Pod IP/s
  * tests, make primary_pod_network dual stack compatible
  * tests, Create ValidateVMIandPodIPMatch helper
  * Turn off modules for staging.
  * Fix verifying make targets
  * Give migration kill pods a name not based on their node name
  * Fix another flaky ertificate related unit test
  * Fix matching of Makefile vars to env for goveralls
  * Output what the new error is when an api violation occurs
  * tests: adapt test-id:4153 to dual-stack cluster
  * sriov-tests, checkMacAddress: remove sequential expecter cases
  * sriov tests: Add CNI version to sriov NAD
  * removeNamespaces: add informative failure reason
  * cluster-deploy.sh: cancel cdi deployment on sriov-lane
  * remove version from go.mod
  * Use PingFromVMConsole for ipv6 instead of trace route
  * tests, make test 1780 dual stack compatible
  * refactor virtctl image-upload args
  * tests,libvmi: Append passed options
  * Rebase on Goveralls
  * Export -mod=vendor to always use vendor
  * Update ldflag to point to right package
  * Increase memory limit for iscsi pod
  * deps-update to reflect state after rebase
  * Fix test to properly work with TLS 1.3
  * Update kubevirt builder image to use go1.13.14
  * Add required dependencies for functest image build
  * Check if new api rule violation was added
  * Pin bazel for builder
  * selinux: relabel /dev/null to container_file_t
  * selinux, virt-handler: relabel the clone device
  * selinux, virt-chroot: provide a command to relabel files
  * Add gradle install for builder to reenable swagger
  * Set libvirt to virtmaint-sig/for-kubevirt 5.0.0
  * Update builder image to include new goveralls version, remove ppc64le
  * Move coverage from travis to prow
  * Support VMI scheme multi IPs list in case of dual stack
  * Improve stability of fedora VM's login expecter
  * tests: Use new image for sriov tests
  * tests/containerdisks: add fedora-extended image
  * kubevirt/BUILD.bazel: push to cluster registry
  * containerdisks/ WORKSPACE, BUILD.bazel: add new image
  * containerdisks: add doc about container-disk images
  * Unit test to veriy migration target is cleaned when VMI is deleted
  * Unit test to ensure an error is returned if multiple container disk directories for the same vmi exist
  * Add unit test to verify stale clients are handled during pre migration target setup
  * abort migration if the vmi is deleted or in the process of being deleted
  * Add better logging to container disk mount/unmount
  * wait for virt-handler to come back online during migration fail func test case
  * ensure we detect the correct pod environment during isolation detection when migrating
  * ensure only we're mounting/unmounting the right pod's container disk during migration
  * gitignore: ignore files ending with ~
  * Ensures stale local data from failed migration target is cleaned before attempting to migrate again
  * Functional test to validate migration failures
  * Domain XML to be logged on info level
  * Fix the test default SMBIOS testcase
  * Add custom PCI tests
  * Fix bug in virtctl upload when using PVC without any annotations. In this case in code the annotations map is nil, and we attempted to set a value in that nil map causing a crash of virtctl.
  * Allow podman for normal build steps
  * Makefile: Control timestamp addition
  * Makefile: Add timestamps to make targets
  * Makefile: Use realpath instead of shell to calculate path
  * export local provider variables to the correct location
  * no need to verify the number of depoyed nodes for local provider
  * Use proper namespace in functional test
  * Fix doc string
  * Add --security-opt label:disable to bazel server version check On Fedora 32 with moby this fixes an selinux issue in the imega/jq container.
  * Fix tests binary release
  * tests: Add phoracek to approvers
  * create-tap: improve code readability
  * selinux: update the default launcher selinux type
  * create-tap: prevent FD leaking into the tap-maker
  * selinux: run virt-handler without categories
  * selinux: networking requires escalated selinuxLauncherType
  * selinux: create the tap device using launcher selinux label
  * create-tap: add a new cmd to virt-chroot
  * network: have the launcher pid for future tap device creation
  * Create tap devices w/ multi-queue support
  * masquerade/bridge binding: use pre-provisioned tap device
  * Create tap device on virt-handler
  * functests: Refactor VMI helpers
  * tests: Update the vmi instance after creation
  * tests: configureIPv6OnVMI remove unnecessary vmi parameter
  * tests, dual-stack: configure ipv6 on dual stack cluster vmi
  * Add all the missing test-ids
  * dual-stack: IsIpv6Enabled use podInterface addresses.
  * fix typo
  * Rename managed-by label to be literal
  * Don't add empty values to KubeVirtDeploymentConfig
  * Use more consistent config access function
  * Functional tests for product related labels
  * Add ProductName and Version labels to KubeVirt objects
  * Fix flaky certificate expiration unit test
  * tests, job: Rename RenderJob to NewJob and expose new args
  * Bump kubevirtci
  * tests, job: Use status condition to detect success/failure
  * use status updater to abstract enable/disable of VM status subresource
  * have to call UpdateStatus as well as Update otherwise status does not get updated, duh
  * UpdateStatus was not sufficient for certain snapshot controller updates
  * tests, console_test: use safe expect batcher
  * A low value of timeout in test setup causes failure in Azure.
  * Remove hidden `make generate` invocations
  * tests: change ping to use RetValue and PromptExpression
  * Test improvements: Use job instead of pod and fail fast while waiting for job.
  * tests: utils.RetValue no need to pass prompt
  * Remove domain label from VMI metrics
  * network: Add network-reviewers group
  * network: Move PodIP status test to network package
  * Fix clock timezone
  * set schedulable to true to test node-controller will respond to out of date heartbeat
  * add e2e test for virt-handler schedulable=false
  * virt-handler mark node as unschedulable until it is able to talk with kubelet
  * tests, ping: Extend the ping helper and generalize it
  * Check if the socket exists and not if the base directory exists
  * [virt-hanlder] test probing of cmd server socket
  * [virt-handler] test contanerDisk readiness checks
  * tests: [test_id:1778] remove redundant `sudo` and wait for prompt
  * tests: ExpectBatchWithValidatedSend error on BatchExpect other than BExp
  * [virt-handler] wait for containerDisks to become ready
  * [virt-handler] let virt-handler probe for virt-launcher readiness
  * [virt-launcher] Replace --readiness-file logic with socket moving
  * [virt-controller] Remove readiness probes and --readiness-file flag
  * Remove exec readiness probe on the containerDisk container
  * tests, ping: Use tests.PingFromVMConsole directly
  * tests, ping: Move the ping helper to the tests package
  * Add test approvers
  * Let prow run make generate instead of travis
  * tests: avoid line wrap on fedora console
  * tests, Fix test 1780 of vmi_networking_test.go
  * Unit test for ensuring local cleanup of vmi does not occur on non finalized vmi
  * Do not perform local cleanup of vmi until vmi is in a finalized state
  * network: Add dedicated network tests module
  * Add support to configure vmi disk I/O mode options
  * Add openapi validatior unit tests
  * tests: Remove redundant string declarment in RetValue arguments
  * tests: Rename tests.Retcode to tests.RetValue
  * test: Fix flaky test for "A long running process"
  * test: Removing redundent \n send from test_id:1779
  * test: Fix falkiness in guest memory failing tests and skip failing one
  * tests: Add missing `\n` to expect.BSnd to test_id:1753
  * Shorten the release job exectuion time on travis
  * k8s-reporter: get all config-map
  * tests: `GenerateHelloWorldServer` use `ExpectBatchWithValidatedSend`
  * tests: Avoid squential expect.BExp in test_id:1778
  * tests: Remove un-needed \n send from "Checking console text" expecter
  * tests: using `Retcode` to check the result of "echo $?"
  * tests: Changing `retcode` to contain the prompt
  * tests: Using ExpectBatchWithValidatedSend instead of expecter.ExpectBatch
  * test: Configure console on login
  * tests: Intorduce safe ExpectBatchWithValidatedSend
  * Bump kubevirtci to support dual stack on k8s-1.18
  * Let virt-operator roll out the status subresource activation
  * Enable the status subresource feature for the CRDs
  * Let virt-controller use the new UpdateStatus client functions
  * Make use of the /status subresource in the virt-api subresources
  * Add validation webhooks for /status updates
  * Add status updater helper functions
  * Add UpdateStatus and PatchStatus to the kubevirt client
  * vmiMetrics struct was recreated with better attributes
  * tests: Create containerdisk sub-package
  * tests: Create flags sub-package
  * Give the VM rename operation more time to create a new VM
  * Expose guest swap metrics
  * Use 'kill' instead of 'killall' for libvirtd in func test

* Fri Sep 11 2020 dmueller@suse.com
- add license/readmes
- Update to version 0.32.0:
  * Shorten the release job exectuion time on travis
  * libvirt expects memory value in bytes to be provided with correct units
  * Bump kubevirtci
  * flaky-finder: fix leading pipe bug
  * tests: skip dmidecode tests on ipv6 lanes
  * code inspection changes
  * Add unit test to verify domain resync period
  * Add resync period for syncing domains in virt-handler from each virt-launcher
  * tests: fix string equality tests
  * tests, vmi_config: Fix expecter false positives In these tests, BExp-ecting "pass" always worked,   because the command line was matched. Splitting the word in 2 on the command line ensures   the match to happen (or not) in the result. Also removed unused 'fail' echos.
  * virtctl cli error handling
  * Re-enabling test pointing to #2272

* Tue Jul 28 2020 James Fehlig <jfehlig@suse.com>
- spec: Add 'ExclusiveArch: x86_64' since currently kubevirt only
  builds for x86_64

* Wed Jul 22 2020 James Fehlig <jfehlig@suse.com>
- Split out container-disk to a separate package since it is used
  by virt-handler and virt-launcher

* Mon Jul 20 2020 James Fehlig <jfehlig@suse.com>
- Update to 0.31.0
  Dropped rename-chroot.patch since the upstream variant is included
  in this release

* Fri Jun 26 2020 James Fehlig <jfehlig@suse.com>
- Rename chroot utility to virt-chroot

* Wed Jun 24 2020 James Fehlig <jfehlig@suse.com>
- Add container-disk to virt-handler package

* Tue Jun 23 2020 James Fehlig <jfehlig@suse.com>
- Update to 0.30.0
  Dropped build-fix.patch since the upstream variant is included
  in this release

* Mon Jun 22 2020 James Fehlig <jfehlig@suse.com>
- Add building of virt-launcher

* Thu May 28 2020 James Fehlig <jfehlig@suse.com>
- Add building of virt-handler and virt-operator

* Mon May 11 2020 James Fehlig <jfehlig@suse.com>
- Add building of virt-api and virt-controller
- Fix build
  build-fix.patch

* Wed May  6 2020 James Fehlig <jfehlig@suse.com>
- Initial attempt to package kubevirt 0.29.0<|MERGE_RESOLUTION|>--- conflicted
+++ resolved
@@ -20,11 +20,7 @@
 Summary:        Container native virtualization
 Name:           kubevirt
 Version:        1.2.0
-<<<<<<< HEAD
-Release:        16%{?dist}
-=======
 Release:        17%{?dist}
->>>>>>> 3cd11c54
 License:        ASL 2.0
 Vendor:         Microsoft Corporation
 Distribution:   Azure Linux
@@ -284,12 +280,9 @@
 %{_bindir}/virt-tests
 
 %changelog
-<<<<<<< HEAD
-=======
 * Tue May 13 2025 Sreeniavsulu Malavathula <v-smalavathu@microsoft.com> - 1.2.0-17
 - Patch CVE-2025-22872
 
->>>>>>> 3cd11c54
 * Mon May 12 2025 Andrew Phelps <anphel@microsoft.com> - 1.2.0-16
 - Bump to rebuild with updated glibc
 
