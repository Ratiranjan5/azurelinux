Summary:        CBL-Mariner release files
Name:           mariner-release
Version:        2.0
<<<<<<< HEAD
Release:        36%{?dist}
=======
Release:        37%{?dist}
>>>>>>> c3eb5333
License:        MIT
Vendor:         Microsoft Corporation
Distribution:   Mariner
Group:          System Environment/Base
URL:            https://aka.ms/cbl-mariner
# Allows package management tools to find and set the default value
# for the "releasever" variable from the RPM database.
Provides:       system-release(releasever)
BuildArch:      noarch

%description
Azure CBL-Mariner release files such as yum configs and other %{_sysconfdir}/ release related files

%install
install -d %{buildroot}%{_sysconfdir}
install -d %{buildroot}/%{_libdir}

echo "CBL-Mariner %{mariner_release_version}" > %{buildroot}%{_sysconfdir}/mariner-release
echo "MARINER_BUILD_NUMBER=%{mariner_build_number}" >> %{buildroot}%{_sysconfdir}/mariner-release

cat > %{buildroot}%{_sysconfdir}/lsb-release <<- "EOF"
DISTRIB_ID="Mariner"
DISTRIB_RELEASE="%{mariner_release_version}"
DISTRIB_CODENAME=Mariner
DISTRIB_DESCRIPTION="CBL-Mariner %{mariner_release_version}"
EOF

version_id=`echo %{mariner_release_version} | grep -o -E '[0-9]+.[0-9]+' | head -1`
cat > %{buildroot}/%{_libdir}/os-release << EOF
NAME="Common Base Linux Mariner"
VERSION="%{mariner_release_version}"
ID=mariner
VERSION_ID="$version_id"
PRETTY_NAME="CBL-Mariner/Linux"
ANSI_COLOR="1;34"
HOME_URL="%{url}"
BUG_REPORT_URL="%{url}"
SUPPORT_URL="%{url}"
EOF

ln -sv ../usr/lib/os-release %{buildroot}%{_sysconfdir}/os-release

cat > %{buildroot}%{_sysconfdir}/issue <<- EOF
Welcome to CBL-Mariner %{mariner_release_version} (%{_arch}) - Kernel \r (\l)
EOF

cat > %{buildroot}%{_sysconfdir}/issue.net <<- EOF
Welcome to CBL-Mariner %{mariner_release_version} (%{_arch})
EOF

%files
%defattr(-,root,root,-)
%config(noreplace) %{_sysconfdir}/mariner-release
%config(noreplace) %{_sysconfdir}/lsb-release
%config(noreplace) %{_libdir}/os-release
%config(noreplace) %{_sysconfdir}/os-release
%config(noreplace) %{_sysconfdir}/issue
%config(noreplace) %{_sysconfdir}/issue.net

%changelog
<<<<<<< HEAD
=======
* Thu Apr 06 2023 Jon Slobodzian <joslobo@microsoft.com> - 2.0-37
- Updating version for April update.

>>>>>>> c3eb5333
* Fri Mar 17 2023 Pawel Winogrodzki <pawelwi@microsoft.com> - 2.0-36
- Updating version for March 2023 update 2.

* Thu Mar 02 2023 Andrew Phelps <anphel@microsoft.com> - 2.0-35
- Updating version for March 2023 update 1.

* Tue Feb 14 2023 Jon Slobodzian <joslobo@microsoft.com> - 2.0-34
- Updating version for February update 2.

* Tue Feb 07 2023 Jon Slobodzian <joslobo@microsoft.com> - 2.0-33
- Updating version for February update.

* Tue Jan 24 2023 Jon Slobodzian <joslobo@microsoft.com> - 2.0-32
- Updating version for January update 2.

* Thu Jan 05 2023 Jon Slobodzian <joslobo@microsoft.com> - 2.0-31
- Updating version for January update.

* Mon Dec 19 2022 Jon Slobodzian <joslobo@microsoft.com> - 2.0-30
- Updating version for December update 3.

* Sat Dec 10 2022 Jon Slobodzian <joslobo@microsoft.com> - 2.0-29
- Updating version for December update 2.

* Thu Dec 01 2022 Jon Slobodzian <joslobo@microsoft.com> - 2.0-28
- Updating version for December update.

* Mon Nov 21 2022 Mandeep Plaha <mandeepplaha@microsoft.com> - 2.0.27
- Updating version for November update 2.

* Wed Nov 09 2022 Jon Slobodzian <joslobo@microsoft.com> - 2.0-26
- Updating version for November update.

* Sat Oct 29 2022 Pawel Winogrodzki <pawelwi@microsoft.com> - 2.0-25
- Updating version for a full October release.

* Tue Oct 25 2022 Pawel Winogrodzki <pawelwi@microsoft.com> - 2.0-24
- Updating version for October update.

* Fri Oct 07 2022 Pawel Winogrodzki <pawelwi@microsoft.com> - 2.0-23
- Updating version for October release.

* Fri Sep 23 2022 Jon Slobodzian <joslobo@microsoft.com> - 2.0-22
- Updating version for September update 3.

* Fri Sep 16 2022 Andrew Phelps <anphel@microsoft.com> - 2.0.21
- Updating version for September update 2.

* Thu Sep 08 2022 Minghe Ren <mingheren@microsoft.com> - 2.0-20
- remove issue.net kernel part as sshd doesn't support the old-style telnet escape sequences

* Thu Sep 08 2022 Andrew Phelps <anphel@microsoft.com> - 2.0-19
- Updating version for September CVE update.

* Tue Aug 16 2022 Andrew Phelps <anphel@microsoft.com> - 2.0-18
- Updating version for August update 2.

* Wed Aug 03 2022 Pawel Winogrodzki <pawelwi@microsoft.com> - 2.0-17
- Updating version for August update.

* Tue Jul 26 2022 Pawel Winogrodzki <pawelwi@microsoft.com> - 2.0-16
- Updating version for July update 2.

* Fri Jul 08 2022 Jon Slobodzian <joslobo@microsoft.com> - 2.0-15
- Updating version for July update.

* Sat Jun 25 2022 Jon Slobodzian <joslobo@microsoft.com> - 2.0-14
- Updating version for June update 2.

* Wed Jun 08 2022 Jon Slobodzian <joslobo@microsoft.com> - 2.0-13
- Updating version for June update.

* Sat May 21 2022 Jon Slobodzian <joslobo@microsoft.com> - 2.0-12
- Updating version for May update.

* Tue Apr 19 2022 Jon Slobodzian <joslobo@microsoft.com> - 2.0-11
- Updating version for GA Release Candidate

* Sat Apr 16 2022 Jon Slobodzian <joslobo@microsoft.com> - 2.0-10
- Updating version for Preview-H Release.

* Sat Apr 09 2022 Jon Slobodzian <joslobo@microsoft.com> - 2.0-9
- Updating version for Preview-G Release.

* Wed Mar 30 2022 Jon Slobodzian <joslobo@microsoft.com> - 2.0-8
- Updating version for Preview-F Release.

* Fri Mar 4 2022 Jon Slobodzian <joslobo@microsoft.com> - 2.0-7
- Updating version for Preview-E Release

* Thu Feb 24 2022 Pawel Winogrodzki <pawelwi@microsoft.com> - 2.0-6
- Surrounding 'VERSION_ID' inside 'os-release' with double quotes.

* Sun Feb 06 2022 Jon Slobodzian <joslobo@microsoft.com> - 2.0-5
- Updating version for Preview D-Release

* Wed Jan 19 2022 Jon Slobodzian <joslobo@microsoft.com> - 2.0-4
- CBL-Mariner 2.0 Public Preview C Release.
- License verified

* Thu Dec 16 2021 Jon Slobodzian <joslobo@microsoft.com> - 2.0-3
- CBL-Mariner 2.0 Public Preview B Release version with fixed repo configuration files.

* Mon Dec 13 2021 Jon Slobodzian <joslobo@microsoft.com> - 2.0-2
- CBL-Mariner 2.0 Public Preview A Release version.

* Thu Jul 29 2021 Jon Slobodzian <joslobo@microsoft.com> - 2.0-1
- Updating version and distrotag for future looking 2.0 branch.  Formatting fixes.
- Remove %%clean section, buildroot cleaning step (both automatically done by RPM)

* Wed Apr 27 2021 Jon Slobodzian <joslobo@microsoft.com> - 1.0-16
- Updating version for April update

* Tue Mar 30 2021 Jon Slobodzian <joslobo@microsoft.com> - 1.0-15
- Updating version for March update

* Mon Feb 22 2021 Jon Slobodzian <joslobo@microsoft.com> - 1.0-14
- Updating version for February update

* Sun Jan 24 2021 Jon Slobodzian <joslobo@microsoft.com> - 1.0-13
- Updating version for January update

* Mon Dec 21 2020 Pawel Winogrodzki <pawelwi@microsoft.com> - 1.0-12
- Updating version for December update.

* Fri Nov 20 2020 Nicolas Guibourge <nicolasg@microsoft.com> - 1.0-11
- Updating version for November update

* Sat Oct 24 2020 Jon Slobodzian <joslobo@microsoft.com> - 1.0-10
- Updating version for October update

* Fri Sep 04 2020 Mateusz Malisz <mamalisz@microsoft.com> - 1.0-9
- Remove empty %%post section, dropping dependency on /bin/sh

* Tue Aug 24 2020 Jon Slobodzian <joslobo@microsoft.com> - 1.0-8
- Changing CBL-Mariner ID from "Mariner" to "mariner" to conform to standard.  Also updated Distrib-Description and Name per internal review.

* Tue Aug 18 2020 Jon Slobodzian <joslobo@microsoft.com> - 1.0-7
- Restoring correct Name, Distribution Name, CodeName and ID.

* Fri Jul 31 2020 Pawel Winogrodzki <pawelwi@microsoft.com> - 1.0-6
- Updating distribution name.

* Wed Jul 29 2020 Nick Samson <nisamson@microsoft.com> - 1.0-5
- Updated os-release file and URL to reflect project naming

* Wed Jun 24 2020 Jon Slobodzian <joslobo@microsoft.com> - 1.0-4
- Updated license for 1.0 release.

* Mon May 04 2020 Pawel Winogrodzki <pawelwi@microsoft.com> - 1.0-3
- Providing "system-release(releasever)" for the sake of DNF
- and other package management tools.

* Thu Jan 30 2020 Jon Slobodzian <joslobo@microsoft.com> 1.0-2
- Remove Microsoft name from distro version.

* Wed Sep 04 2019 Mateusz Malisz <mamalisz@microsoft.com> 1.0-1
- Original version for CBL-Mariner.<|MERGE_RESOLUTION|>--- conflicted
+++ resolved
@@ -1,11 +1,7 @@
 Summary:        CBL-Mariner release files
 Name:           mariner-release
 Version:        2.0
-<<<<<<< HEAD
-Release:        36%{?dist}
-=======
 Release:        37%{?dist}
->>>>>>> c3eb5333
 License:        MIT
 Vendor:         Microsoft Corporation
 Distribution:   Mariner
@@ -66,12 +62,9 @@
 %config(noreplace) %{_sysconfdir}/issue.net
 
 %changelog
-<<<<<<< HEAD
-=======
 * Thu Apr 06 2023 Jon Slobodzian <joslobo@microsoft.com> - 2.0-37
 - Updating version for April update.
 
->>>>>>> c3eb5333
 * Fri Mar 17 2023 Pawel Winogrodzki <pawelwi@microsoft.com> - 2.0-36
 - Updating version for March 2023 update 2.
 
