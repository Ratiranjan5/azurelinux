--- conflicted
+++ resolved
@@ -14,11 +14,7 @@
 Summary:        Linux API header files
 Name:           kernel-headers
 Version:        6.6.57.1
-<<<<<<< HEAD
-Release:        6%{?dist}
-=======
 Release:        7%{?dist}
->>>>>>> 06042813
 License:        GPLv2
 Vendor:         Microsoft Corporation
 Distribution:   Azure Linux
@@ -79,12 +75,9 @@
 %endif
 
 %changelog
-<<<<<<< HEAD
-=======
 * Sun Dec 22 2024 Ankita Pareek <ankitapareek@microsoft.com> - 6.6.57.1-7
 - Bump release to match kernel
 
->>>>>>> 06042813
 * Wed Dec 18 2024 Rachel Menge <rachelmenge@microsoft.com> - 6.6.57.1-6
 - Bump release to match kernel-64k
 
