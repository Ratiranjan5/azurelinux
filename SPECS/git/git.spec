%bcond daemon 1
%bcond subtree 1
%bcond svn 0
%bcond email 0

Summary:        Fast distributed version control system
Name:           git
Version:        2.45.4
<<<<<<< HEAD
Release:        1%{?dist}
=======
Release:        3%{?dist}
>>>>>>> 62084ef7
License:        GPLv2
Vendor:         Microsoft Corporation
Distribution:   Azure Linux
Group:          System Environment/Programming
URL:            https://git-scm.com/
Source0:        https://github.com/git/git/archive/refs/tags/v%{version}.tar.gz#/%{name}-%{version}.tar.gz
# Below patch not needed for Git 2.46.0, already includes this fix.
Patch0:         Ptest-fix-git-config-syntax.patch
BuildRequires:  curl-devel
BuildRequires:  python3-devel
Requires:       curl
Requires:       expat
Requires:       less
Requires:       openssh-clients
Requires:       openssl
Requires:       perl-CGI
Requires:       perl-DBI
Requires:       perl-YAML
Requires:       perl-interpreter
Requires:       python3
%if %{with svn}
Requires:       subversion-perl
%endif
Provides:       git-core = %{version}-%{release}
%if 0%{?with_check}
BuildRequires:  perl(Getopt::Long)
BuildRequires:  perl(IO::File)
BuildRequires:  perl(lib)
%endif

%description
Git is a free and open source, distributed version control system
designed to handle everything from small to very large projects with
speed and efficiency. Every Git clone is a full-fledged repository
with complete history and full revision tracking capabilities, not
dependent on network access or a central server. Branching and
merging are fast and easy to do. Git is used for version control of
files, much like tools such as Mercurial, Bazaar,
Subversion-1.7.8, CVS-1.11.23, Perforce, and Team Foundation Server.

%package        lang
Summary:        Additional language files for git
Group:          System Environment/Programming
Requires:       git >= 2.1.2

%description lang
These are the additional language files of git.

%if %{with daemon}
%package        daemon
Summary:        Git protocol daemon
Requires:       git-core = %{version}-%{release}
Requires:       systemd
Requires(post): systemd
Requires(postun): systemd
Requires(preun): systemd

%description daemon
The git daemon for supporting git:// access to git repositories
%endif


%if %{with email}
%package        email
Summary:        Git tools for sending patches via email
Requires:       git = %{version}-%{release}
Requires:       perl(Authen::SASL)
Requires:       perl(Net::SMTP::SSL)
BuildArch:      noarch

%description email
%{summary}.
%endif


%if %{with subtree}
%package        subtree
Summary:        Git tools to merge and split repositories
Requires:       git-core = %{version}-%{release}

%description subtree
Git subtrees allow subprojects to be included within a subdirectory
of the main project, optionally including the subproject's entire
history.
%endif


%if %{with svn}
%package        svn
Summary:        Git tools for interacting with Subversion repositories
Requires:       git = %{version}-%{release}
Requires:       subversion
Requires:       perl(Digest::MD5)
BuildArch:      noarch

%description svn
%{summary}.
%endif

%prep
<<<<<<< HEAD
%autosetup
=======
%autosetup -p1
>>>>>>> 62084ef7
%{py3_shebang_fix} git-p4.py

%build
make configure
%configure \
    CFLAGS="%{optflags}" \
    CXXFLAGS="%{optflags}" \
    PYTHON_PATH=%{python3} \
    --libexec=%{_libexecdir} \
    --with-gitconfig=%{_sysconfdir}/gitconfig
make %{?_smp_mflags} CFLAGS="%{optflags}" CXXFLAGS="%{optflags}"
%make_build -C contrib/subtree/ all

%install
%make_install
install -vdm 755 %{buildroot}%{_datadir}/bash-completion/completions
install -m 0644 contrib/completion/git-completion.bash %{buildroot}%{_datadir}/bash-completion/completions/git
%make_install -C contrib/subtree
%find_lang %{name}
%{_fixperms} %{buildroot}/*

%check
# Skip git-send-email tests as mariner does not ship it
GIT_SKIP_TESTS='t9001' %make_build test

%post
if [ $1 -eq 1 ];then
    # This is first installation.
    git config --system http.sslCAPath %{_sysconfdir}/ssl/certs
    exit 0
fi

%files
%defattr(-,root,root)
%license COPYING
%{_bindir}/*
%{_datarootdir}/perl5/*
%{_libexecdir}/git-core/*
%{_datarootdir}/git-core/*
%{_datarootdir}/git-gui/*
%{_datarootdir}/gitk/*
%{_datarootdir}/gitweb/*
%{_datarootdir}/bash-completion/

%files lang -f %{name}.lang
%defattr(-,root,root)

%if %{with daemon}
%files daemon
%{_libexecdir}/git-core/git-daemon
%endif

%if %{with email}
%files email
%{_libexecdir}/git-core/git-send-email
%endif

%if %{with subtree}
%files subtree
%{_libexecdir}/git-core/git-subtree
%endif

%if %{with svn}
%files svn
%{_libexecdir}/git-core/git-svn
%endif

%changelog
<<<<<<< HEAD
=======
* Wed Jul 23 2025 Muhammad Falak <mwani@microsoft.com> - 2.45.4-3
- Fix subtree subpackage

* Fri Jul 18 2025 Archana Shettigar <v-shettigara@microsoft.com> - 2.45.4-2
- Fix ptest with new git config syntax in CVE-2025-48384

>>>>>>> 62084ef7
* Fri Jul 11 2025 Archana Shettigar <v-shettigara@microsoft.com> - 2.45.4-1
- Upgrade to 2.45.4 - CVE-2025-48384, CVE-2025-48385, CVE-2025-27613 & CVE-2025-27614

* Thu Apr 17 2025 Muhammad Falak <mwani@microsoft.com> - 2.45.3-2
- Add dependency only for openssh-clients instead of openssh

* Tue Jan 14 2025 CBL-Mariner Servicing Account <cblmargh@microsoft.com> - 2.45.3-1
- Auto-upgrade to 2.45.3 - CVE-2024-50349 and CVE-2024-52006

* Fri Jul 05 2024 CBL-Mariner Servicing Account <cblmargh@microsoft.com> - 2.45.2-1
- Auto-upgrade to 2.45.2 - none

* Mon Feb 05 2024 Dan Streetman <ddstreet@ieee.org> - 2.42.0-2
- do not build git-svn

* Fri Oct 27 2023 CBL-Mariner Servicing Account <cblmargh@microsoft.com> - 2.42.0-1
- Auto-upgrade to 2.42.0 - Azure Linux 3.0 - package upgrades

* Wed Sep 20 2023 Jon Slobodzian <joslobo@microsoft.com> - 2.33.8-2
- Recompile with stack-protection fixed gcc version (CVE-2023-4039)

* Thu Apr 27 Sean Dougherty <sdougherty@microsoft.com> - 2.33.8-1
- Upgrade to 2.33.8 to address CVE-2023-25652 and CVE-2023-29007

* Mon Jan 23 2022 Cameron Baird <cameronbaird@microsoft.com> - 2.33.6-1
- Upgrade to 2.33.6 to address CVE-2022-23521 and CVE-2022-41903

* Wed Jul 14 2022 Bala <balakumaran.kannan@microsoft.com> - 2.33.4-1
- Upgrade to 2.33.4 to address CVE-2022-29187

* Fri Jun 17 2022 Sean Dougherty <sdougherty@microsoft.com> - 2.33.2-2
- Add less to list of required runtime packages

* Wed Apr 13 2022 Muhammad Falak <mwani@microsoft.com> - 2.33.2-1
- Bump version to 2.33.2 to address CVE-2022-24765

* Mon Mar 07 2022 Muhammad Falak <mwani@microsoft.com> - 2.33.0-6
- Add an explicit BR on `perl{(lib), (IO::File), (Getopt::Long)}`
- Skip `git-send-email` (t9001) tests to enable ptest

* Tue Mar 1 2022 Mateusz Malisz <mamalisz@microsoft.com> - 2.33.0-5
- Add openssh dependency for git

* Tue Feb 08 2022 Thomas Crain <thcrain@microsoft.com> - 2.33.0-4
- Replace python2 depdendency with python3
- Lint spec

* Thu Dec 16 2021 Pawel Winogrodzki <pawelwi@microsoft.com> - 2.33.0-3
- Removing the explicit %%clean stage.
- License verified.

* Fri Sep 03 2021 Muhammad Falak <mwani@microsoft.com> - 2.33.0-2
- Export `daemon`, `subtree` & `svn` subpackages.

* Wed Sep 01 2021 Muhammad Falak <mwani@microsoft.com> - 2.33.0-1
- Bump version 2.23.4 -> 2.33.0

* Wed Apr 07 2021 Suresh Babu Chalamalasetty <schalam@microsoft.com> - 2.23.4-1
- Update to version 2.23.4 for CVE-2021-21300 fix.

* Mon Oct 19 2020 Andrew Phelps <anphel@microsoft.com> - 2.23.3-4
- Fix check test

* Mon Oct 12 2020 Joe Schmitt <joschmit@microsoft.com> - 2.23.3-2
- Use new perl package names.
- Provide git-core.

* Thu May 21 2020 Suresh Babu Chalamalasetty <schalam@microsoft.com> - 2.23.3-1
- Update to version 2.23.3 for fix CVE-2020-11008 and CVE-2020-5260.

* Sat May 09 2020 Nick Samson <nisamson@microsoft.com> - 2.20.2-2
- Added %%license line automatically

* Mon Apr 06 2020 Emre Girgin <mrgirgin@microsoft.com> - 2.20.2-1
- Update to latest version.

* Tue Sep 03 2019 Mateusz Malisz <mamalisz@microsoft.com> - 2.19.0-4
- Initial CBL-Mariner import from Photon (license: Apache2).

* Thu Jan 10 2019 Alexey Makhalov <amakhalov@vmware.com> - 2.19.0-3
- Added Requires python2

* Thu Oct 04 2018 Dweep Advani <dadvani@vmware.com> - 2.19.0-2
- Using %configure and changing for perl upgrade

* Tue Oct 02 2018 Siju Maliakkal <smaliakkal@vmware.com> - 2.19.0-1
- Update to latest version

* Tue Jul 31 2018 Ajay Kaher <akaher@vmware.com> - 2.14.2-2
- Excluded the perllocal.pod for aarch64.

* Thu Oct 12 2017 Anish Swaminathan <anishs@vmware.com> - 2.14.2-1
- Updated to version 2.14.2, fix CVE-2017-14867

* Mon Aug 21 2017 Rui Gu <ruig@vmware.com> - 2.9.3-4
- Fix make check with non-root mode.

* Wed May 31 2017 Xiaolin Li <xiaolinl@vmware.com> - 2.9.3-3
- Remove python2 from requires.

* Mon Apr 17 2017 Robert Qi <qij@vmware.com> - 2.9.3-2
- Update since perl version got updated.

* Mon Apr 10 2017 Danut Moraru <dmoraru@vmware.com> - 2.9.3-1
- Updated to version 2.9.3

* Wed Dec 07 2016 Xiaolin Li <xiaolinl@vmware.com> - 2.8.1-7
- BuildRequires curl-devel.

* Fri Aug 19 2016 Alexey Makhalov <amakhalov@vmware.com> - 2.8.1-6
- Add bash completion file

* Thu May 26 2016 Harish Udaiya Kumar <hudaiyakumar@vmware.com> - 2.8.1-5
- Excluded the perllocal.pod log.

* Tue May 24 2016 Priyesh Padmavilasom <ppadmavilasom@vmware.com> - 2.8.1-4
- GA - Bump release of all rpms

* Wed May 18 2016 Priyesh Padmavilasom <ppadmavilasom@vmware.com> - 2.8.1-3
- Fix if syntax

* Thu May 05 2016 Kumar Kaushik <kaushikk@vmware.com> - 2.8.1-2
- Handling the upgrade scenario.

* Fri Apr 15 2016 Anish Swaminathan <anishs@vmware.com> - 2.8.1-1
- Updated to version 2.8.1

* Tue Feb 23 2016 Harish Udaiya Kumar <hudaiyakumar@vmware.com> - 2.7.1-1
- Updated to version 2.7.1

* Wed Jan 13 2016 Anish Swaminathan <anishs@vmware.com> - 2.1.2-2
- Add requires for perl-CGI.

* Fri Apr 3 2015 Divya Thaluru <dthaluru@vmware.com> - 2.1.2-1
- Initial build. First version<|MERGE_RESOLUTION|>--- conflicted
+++ resolved
@@ -6,11 +6,7 @@
 Summary:        Fast distributed version control system
 Name:           git
 Version:        2.45.4
-<<<<<<< HEAD
-Release:        1%{?dist}
-=======
 Release:        3%{?dist}
->>>>>>> 62084ef7
 License:        GPLv2
 Vendor:         Microsoft Corporation
 Distribution:   Azure Linux
@@ -111,11 +107,7 @@
 %endif
 
 %prep
-<<<<<<< HEAD
-%autosetup
-=======
 %autosetup -p1
->>>>>>> 62084ef7
 %{py3_shebang_fix} git-p4.py
 
 %build
@@ -184,15 +176,12 @@
 %endif
 
 %changelog
-<<<<<<< HEAD
-=======
 * Wed Jul 23 2025 Muhammad Falak <mwani@microsoft.com> - 2.45.4-3
 - Fix subtree subpackage
 
 * Fri Jul 18 2025 Archana Shettigar <v-shettigara@microsoft.com> - 2.45.4-2
 - Fix ptest with new git config syntax in CVE-2025-48384
 
->>>>>>> 62084ef7
 * Fri Jul 11 2025 Archana Shettigar <v-shettigara@microsoft.com> - 2.45.4-1
 - Upgrade to 2.45.4 - CVE-2025-48384, CVE-2025-48385, CVE-2025-27613 & CVE-2025-27614
 
