--- conflicted
+++ resolved
@@ -53,11 +53,7 @@
 Summary:	 KNEM: High-Performance Intra-Node MPI Communication
 Name:		 knem
 Version:	 1.1.4.90mlnx3
-<<<<<<< HEAD
-Release:	 11%{?dist}
-=======
 Release:	 13%{?dist}
->>>>>>> edf199ab
 Provides:	 knem-mlnx = %{version}-%{release}
 Obsoletes:	 knem-mlnx < %{version}-%{release}
 License:	 BSD and GPLv2
@@ -120,11 +116,7 @@
 %global flavors_to_build default
 
 %package -n %{non_kmp_pname}
-<<<<<<< HEAD
-Release: 11%{?dist}
-=======
 Release: 13%{?dist}
->>>>>>> edf199ab
 Summary: KNEM: High-Performance Intra-Node MPI Communication
 Group: System Environment/Libraries
 %description -n %{non_kmp_pname}
@@ -290,15 +282,12 @@
 %endif
 
 %changelog
-<<<<<<< HEAD
-=======
 * Fri Mar 14 2025 CBL-Mariner Servicing Account <cblmargh@microsoft.com> - 1.1.4.90mlnx3-13
 - Bump release to rebuild for new kernel release
 
 * Tue Mar 11 2025 CBL-Mariner Servicing Account <cblmargh@microsoft.com> - 1.1.4.90mlnx3-12
 - Bump release to rebuild for new kernel release
 
->>>>>>> edf199ab
 * Mon Mar 10 2025 Chris Co <chrco@microsoft.com> - 1.1.4.90mlnx3-11
 - Bump release to rebuild for new kernel release
 
