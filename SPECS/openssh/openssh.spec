%global openssh_ver 8.9p1
%global pam_ssh_agent_ver 0.10.3
Summary:        Free version of the SSH connectivity tools
Name:           openssh
Version:        %{openssh_ver}
<<<<<<< HEAD
Release:        3%{?dist}
=======
Release:        4%{?dist}
>>>>>>> 3798a92d
License:        BSD
Vendor:         Microsoft Corporation
Distribution:   Mariner
Group:          System Environment/Security
URL:            https://www.openssh.com/
Source0:        https://ftp.usa.openbsd.org/pub/OpenBSD/OpenSSH/portable/%{name}-%{openssh_ver}.tar.gz
Source1:        sshd.service
Source2:        sshd-keygen.service
Source3:        https://prdownloads.sourceforge.net/pamsshagentauth/pam_ssh_agent_auth/pam_ssh_agent_auth-%{pam_ssh_agent_ver}.tar.bz2
Source4:        pam_ssh_agent-rmheaders
# Nopatches section
# Community agreed to not patch this
Patch100:       CVE-2007-2768.nopatch
# --- pam_ssh-agent ---
# make it build reusing the openssh sources
Patch300:       pam_ssh_agent_auth-0.9.3-build.patch
# check return value of seteuid()
# https://sourceforge.net/p/pamsshagentauth/bugs/23/
Patch301:       pam_ssh_agent_auth-0.10.3-seteuid.patch
# explicitly make pam callbacks visible
Patch302:       pam_ssh_agent_auth-0.9.2-visibility.patch
# update to current version of agent structure
Patch305:       pam_ssh_agent_auth-0.9.3-agent_structure.patch
# remove prefixes to be able to build against current openssh library
Patch306:       pam_ssh_agent_auth-0.10.2-compat.patch
# Fix NULL dereference from getpwuid() return value
# https://sourceforge.net/p/pamsshagentauth/bugs/22/
Patch307:       pam_ssh_agent_auth-0.10.2-dereference.patch
Patch308:       CVE-2023-38408.patch
Patch309:       CVE-2023-51384.patch
Patch310:       CVE-2023-51385.patch
<<<<<<< HEAD
=======
Patch311:       CVE-2023-48795-0001-upstream-Always-return-allocated-strings-from-the-ke.patch
Patch312:       CVE-2023-48795-0002-upstream-fix-double-free-caused-by-compat_kex_propos.patch
Patch313:       CVE-2023-48795-0003-upstream-Remove-now-unused-compat-bit-SSH_BUG_BIGEND.patch
Patch314:       CVE-2023-48795-0004-upstream-Remove-now-unused-compat-bit-SSH_BUG_RSASIG.patch
Patch315:       CVE-2023-48795-0005-upstream-Don-t-leak-the-strings-allocated-by-order_h.patch
Patch316:       CVE-2023-48795-0006-upstream-Remove-leftover-line.patch
Patch317:       CVE-2023-48795-0007-upstream-Refactor-creation-of-KEX-proposal.patch
Patch318:       CVE-2023-48795-0008-upstream-Limit-number-of-entries-in-SSH2_MSG_EXT_INF.patch
Patch319:       CVE-2023-48795-0009-upstream-implement-strict-key-exchange-in-ssh-and-ss.patch
>>>>>>> 3798a92d
BuildRequires:  audit-devel
BuildRequires:  autoconf
BuildRequires:  e2fsprogs-devel
BuildRequires:  groff
BuildRequires:  kernel-headers
BuildRequires:  krb5-devel
BuildRequires:  libselinux-devel
BuildRequires:  make
BuildRequires:  openssl-devel
BuildRequires:  pam-devel
BuildRequires:  systemd
%if %{with_check}
BuildRequires:  shadow-utils
BuildRequires:  sudo
%endif
Requires:       audit-libs
Requires:       openssh-clients = %{openssh_ver}-%{release}
Requires:       openssh-server = %{openssh_ver}-%{release}

%description
The OpenSSH package contains ssh clients and the sshd daemon. This is
useful for encrypting authentication and subsequent traffic over a
network. The ssh and scp commands are secure implementions of telnet
and rcp respectively.

%package clients
Summary:        openssh client applications.
Requires:       openssl

%description clients
This provides the ssh client utilities.

%package server
Summary:        openssh server applications
Requires:       ncurses-term
Requires:       openssh-clients = %{openssh_ver}-%{release}
Requires:       pam
Requires:       shadow-utils
Requires(post): /bin/chown
Requires(pre):  %{_sbindir}/groupadd
Requires(pre):  %{_sbindir}/useradd

%description server
This provides the ssh server daemons, utilities, configuration and service files.

%package -n pam_ssh_agent_auth
Summary:        PAM module for authentication with ssh-agent
Version:        %{pam_ssh_agent_ver}
Release:        11%{?dist}

%description -n pam_ssh_agent_auth
This package contains a PAM module which can be used to authenticate
users using ssh keys stored in a ssh-agent. Through the use of the
forwarding of ssh-agent connection it also allows to authenticate with
remote ssh-agent instance.

The module is most useful for su and sudo service stacks.

%prep
%setup -q -a 3

pushd pam_ssh_agent_auth-%{pam_ssh_agent_ver}
%patch300 -p2 -b .psaa-build
%patch301 -p2 -b .psaa-seteuid
%patch302 -p2 -b .psaa-visibility
%patch306 -p2 -b .psaa-compat
%patch305 -p2 -b .psaa-agent
%patch307 -p2 -b .psaa-deref
# Remove duplicate headers and library files
rm -f $(cat %{SOURCE4})
autoreconf
popd
%patch308 -p2 -b .cve-2023-38408
%patch309 -p1 -b .cve-2023-51384
%patch310 -p1 -b .cve-2023-51385
<<<<<<< HEAD
=======
%patch311 -p1 -b .cve-2023-48795-0001
%patch312 -p1 -b .cve-2023-48795-0002
%patch313 -p1 -b .cve-2023-48795-0003
%patch314 -p1 -b .cve-2023-48795-0004
%patch315 -p1 -b .cve-2023-48795-0005
%patch316 -p1 -b .cve-2023-48795-0006
%patch317 -p1 -b .cve-2023-48795-0007
%patch318 -p1 -b .cve-2023-48795-0008
%patch319 -p1 -b .cve-2023-48795-0009
>>>>>>> 3798a92d

%build
export CFLAGS="$CFLAGS -fpic"
SAVE_LDFLAGS="$LDFLAGS"
export LDFLAGS="$LDFLAGS -pie -z relro -z now"
%configure \
    --sysconfdir=%{_sysconfdir}/ssh \
    --datadir=%{_datadir}/sshd \
    --with-md5-passwords \
    --with-privsep-path=%{_sharedstatedir}/sshd \
    --with-pam \
    --with-pie=no \
    --with-selinux \
    --with-audit=linux \
    --with-maintype=man \
    --without-hardening `# The hardening flags are configured by system` \
    --enable-strip=no \
    --with-kerberos5=%{_prefix}
%make_build

pushd pam_ssh_agent_auth-%{pam_ssh_agent_ver}
export LDFLAGS="$SAVE_LDFLAGS"
%configure  --with-selinux \
            --libexecdir=/%{_libdir}/security \
            --with-mantype=man \
            --without-openssl-header-check # The check is broken
%make_build
popd

%install
%make_install
install -vdm755 %{buildroot}%{_sharedstatedir}/sshd

sed -i 's/#UsePAM no/UsePAM yes/' %{buildroot}%{_sysconfdir}/ssh/sshd_config
sed -i 's/#PermitRootLogin prohibit-password/PermitRootLogin no/' %{buildroot}%{_sysconfdir}/ssh/sshd_config
sed -i 's/#PrintMotd yes/PrintMotd no/' %{buildroot}%{_sysconfdir}/ssh/sshd_config
sed -i 's/#PermitUserEnvironment no/PermitUserEnvironment no/' %{buildroot}%{_sysconfdir}/ssh/sshd_config
sed -i 's/#ClientAliveInterval 0/ClientAliveInterval 120/' %{buildroot}%{_sysconfdir}/ssh/sshd_config
sed -i 's/#ClientAliveCountMax 0/ClientAliveCountMax 0/' %{buildroot}%{_sysconfdir}/ssh/sshd_config

echo "" >> %{buildroot}%{_sysconfdir}/ssh/sshd_config
cat << EOF >> %{buildroot}%{_sysconfdir}/ssh/sshd_config
# Ensure SSH LoginGraceTime is set to one minute or less
LoginGraceTime 60
EOF

sed -i 's/# no default banner path/# default banner path/g' %{buildroot}%{_sysconfdir}/ssh/sshd_config
sed -i 's|#Banner none|Banner /etc/issue.net|' %{buildroot}%{_sysconfdir}/ssh/sshd_config

# Configure to use strong MACs
echo "MACs hmac-sha2-512,hmac-sha2-256" >> %{buildroot}%{_sysconfdir}/ssh/sshd_config
echo "MACs hmac-sha2-512,hmac-sha2-256" >> %{buildroot}%{_sysconfdir}/ssh/ssh_config
# Configure to use strong encryption ciphers
echo "Ciphers aes256-ctr,aes192-ctr,aes128-ctr" >> %{buildroot}%{_sysconfdir}/ssh/sshd_config
echo "Ciphers aes256-ctr,aes192-ctr,aes128-ctr" >> %{buildroot}%{_sysconfdir}/ssh/ssh_config

install -D -m644 %{SOURCE1} %{buildroot}/lib/systemd/system/sshd.service
install -D -m644 %{SOURCE2} %{buildroot}/lib/systemd/system/sshd-keygen.service
install -m755 contrib/ssh-copy-id %{buildroot}/%{_bindir}/
install -m644 contrib/ssh-copy-id.1 %{buildroot}/%{_mandir}/man1/

%{_fixperms} %{buildroot}/*

pushd pam_ssh_agent_auth-%{pam_ssh_agent_ver}
%make_install
popd

%check
if ! getent passwd sshd >/dev/null; then
   useradd sshd
fi
if [ ! -d %{_sharedstatedir}/sshd ]; then
   mkdir %{_sharedstatedir}/sshd
   chmod 0755 %{_sharedstatedir}/sshd
fi
cp %{buildroot}%{_bindir}/scp %{_bindir}
chmod g+w . -R
useradd test -G root -m
sudo -u test -s /bin/bash -c "PATH=$PATH TEST_SSH_UNSAFE_PERMISSIONS=1 make tests"

%pre server
getent group sshd >/dev/null || groupadd --system sshd
getent passwd sshd >/dev/null || useradd --system --comment 'Privilege Separated SSH' --home-dir %{_sharedstatedir}/sshd --gid sshd --shell /bin/false sshd

%preun server
%systemd_preun sshd.service sshd-keygen.service

%post server
/sbin/ldconfig
if [ $1 -eq 1 ] ; then
    chown -v root:sys %{_sharedstatedir}/sshd
fi
%systemd_post sshd.service sshd-keygen.service

%postun server
/sbin/ldconfig
%systemd_postun_with_restart sshd.service sshd-keygen.service
if [ $1 -eq 0 ] ; then
    if getent passwd sshd >/dev/null; then
        userdel sshd
    fi
    if getent group sshd >/dev/null; then
        groupdel sshd
    fi
fi

%files
%license LICENCE

%files -n pam_ssh_agent_auth
%license pam_ssh_agent_auth-%{pam_ssh_agent_ver}/OPENSSH_LICENSE
%attr(0755,root,root) %{_libdir}/security/pam_ssh_agent_auth.so
%attr(0644,root,root) %{_mandir}/man8/pam_ssh_agent_auth.8*

%files server
%defattr(-,root,root)
%attr(0600,root,root) %config(noreplace) %{_sysconfdir}/ssh/sshd_config
%attr(700,root,sys) %{_sharedstatedir}/sshd
/lib/systemd/system/sshd-keygen.service
/lib/systemd/system/sshd.service
%{_sbindir}/sshd
%{_libexecdir}/sftp-server
%{_mandir}/man5/sshd_config.5.gz
%{_mandir}/man8/sshd.8.gz
%{_mandir}/man5/moduli.5.gz
%{_mandir}/man8/sftp-server.8.gz

%files clients
%attr(0755,root,root) %dir %{_sysconfdir}/ssh
%attr(0644,root,root) %config(noreplace) %{_sysconfdir}/ssh/moduli
%attr(0644,root,root) %config(noreplace) %{_sysconfdir}/ssh/ssh_config
%{_bindir}/ssh
%{_bindir}/scp
%{_bindir}/sftp
%{_bindir}/ssh-keygen
%{_bindir}/ssh-keyscan
%{_bindir}/ssh-add
%{_bindir}/ssh-agent
%{_bindir}/ssh-copy-id
%{_libexecdir}/ssh-keysign
%{_libexecdir}/ssh-pkcs11-helper
%{_libexecdir}/ssh-sk-helper
%{_mandir}/man1/scp.1.gz
%{_mandir}/man1/ssh-agent.1.gz
%{_mandir}/man1/ssh-keygen.1.gz
%{_mandir}/man1/ssh-keyscan.1.gz
%{_mandir}/man5/ssh_config.5.gz
%{_mandir}/man1/ssh-add.1.gz
%{_mandir}/man1/ssh.1.gz
%{_mandir}/man1/ssh-copy-id.1.gz
%{_mandir}/man1/sftp.1.gz
%{_mandir}/man8/ssh-keysign.8.gz
%{_mandir}/man8/ssh-pkcs11-helper.8.gz
%{_mandir}/man8/ssh-sk-helper.8.gz

%changelog
<<<<<<< HEAD
=======
* Mon Jan  8 15:23:58 EST 2024 Dan Streetman <ddstreet@ieee.org> - 8.9p1-4
- Add patches for CVE-2023-48795

>>>>>>> 3798a92d
* Tue Dec 26 2023 Neha Agarwal <nehaagarwal@microsoft.com> - 8.9p1-3
- Patch CVEs 2023-51384 and 2023-51385

* Wed Sep 20 2023 Jon Slobodzian <joslobo@microsoft.com> - 8.9p1-2
- Recompile with stack-protection fixed gcc version (CVE-2023-4039)

* Thu Jul 27 2023 Riken Maharjan <rmaharjan@microsoft.com> - 8.9p1-1
- Fix CVE-2023-38408
- Update to 8.9p1 so that the patch can be applied.

* Tue Jul 26 2022 Minghe Ren <mingheren@microsoft.com> - 8.8p1-7
- Update sshd_config to imporve SSH security

* Fri Apr 22 2022 Chris Co <chrco@microsoft.com> - 8.8p1-6
- Use strong MACs for ssh and sshd
- Use strong encryption ciphers for ssh and sshd

* Mon Apr 11 2022 Andy Caldwell <andycaldwell@microsoft.com> - 8.8p1-5
- Remove socket-triggering for SSHd due to conflicts with non-triggered service and potential DoS vector

* Fri Mar 04 2022 Andrew Phelps <anphel@microsoft.com> - 8.8p1-4
- Build with audit support

* Thu Dec 16 2021 Pawel Winogrodzki <pawelwi@microsoft.com> - 8.8p1-3
- Removing the explicit %%clean stage.

* Tue Oct 19 2021 Pawel Winogrodzki <pawelwi@microsoft.com> - 8.8p1-2
- Converting the 'Release' tag to the '[number].[distribution]' format.

* Wed Oct 6 2021 Rachel Menge <rachelmenge@microsoft.com> 8.8p1-1
- Update to 8.8p1 to patch CVE-2021-41617

* Wed Sep 29 2021 Pawel Winogrodzki <pawelwi@microsoft.com> - 8.5p1-4
- Adding the 'pam_ssh_agent_auth' subpackage using Fedora 32 spec (license: MIT) as guidance.

* Wed Mar 24 2021 Daniel Burgener <daburgen@microsoft.com> 8.5p1-3
- Add SELinux support

* Fri Mar 12 2021 Henry Beberman <henry.beberman@microsoft.com> - 8.5p1-2
- Update default sshd_config to align more closely with other cloud images

* Thu Mar 11 2021 Pawel Winogrodzki <pawelwi@microsoft.com> - 8.5p1-1
- Updating to 8.5p1 to patch CVE-2021-28041.
- Added "TEST_SSH_UNSAFE_PERMISSIONS=1" to enable running more tests.
- Removing patch for CVE-2019-16905, since it's already part of this version.
- Removing nopatch for CVE-2020-14145 and CVE-2020-15778, since the fixes are included in this version.
- Removing regressions test fixes - already part of this version.

* Mon Dec 28 2020 Thomas Crain <thcrain@microsoft.com> - 8.0p1-13
- Add BRs for check section
- Add patch fixing cert-hostkey and cert-userkey regression tests

* Tue Nov 17 2020 Nicolas Guibourge <nicolasg@microsoft.com> - 8.0p1-12
- Nopatching CVE-2020-15778.

* Tue Nov 03 2020 Pawel Winogrodzki <pawelwi@microsoft.com> - 8.0p1-11
- Nopatching CVE-2020-14145.

* Fri Oct 30 2020 Nicolas Ontiveros <niontive@microsoft.com> - 8.0p1-10
- Add no patch for CVE-2007-2768

* Mon Oct 19 2020 Andrew Phelps <anphel@microsoft.com> - 8.0p1-9
- Add patch for CVE-2019-16905

* Wed Sep 02 2020 Jim Perrin <jim.perrin@microsoft.com> - 8.0p1-8
- Add wants=sshd-keygen.service to sshd.service for easier service starting

* Thu Jun 04 2020 Chris Co <chrco@microsoft.com> - 8.0p1-7
- Use default MaxAuthTries value of 6

* Tue May 26 2020 Pawel Winogrodzki <pawelwi@microsoft.com> - 8.0p1-6
- Adding the "%%license" macro.

* Tue Apr 28 2020 Emre Girgin <mrgirgin@microsoft.com> - 8.0p1-5
- Renaming Linux-PAM to pam

* Mon Apr 27 2020 Emre Girgin <mrgirgin@microsoft.com> - 8.0p1-4
- Rename shadow to shadow-utils.

* Mon Apr 27 2020 Emre Girgin <mrgirgin@microsoft.com> - 8.0p1-3
- Rename ncurses-terminfo to ncurses-term.

* Fri Apr 24 2020 Nick Samson <nisamson@microsoft.com> - 8.0p1-2
- Updated Source0, Source1. blfs-systemd-units updated to latest recommended version (20191026).

* Thu Mar 12 2020 Paul Monson <paulmon@microsoft.com> - 8.0p1-1
- Update to version 8.0p1. License verified.

* Tue Sep 03 2019 Mateusz Malisz <mamalisz@microsoft.com> - 7.8p1-4
- Initial CBL-Mariner import from Photon (license: Apache2).

* Thu Feb 14 2019 Ankit Jain <ankitja@vmware.comm> - 7.8p1-3
- Fix CVE-2018-20685.

* Tue Jan 08 2019 Alexey Makhalov <amakhalov@vmware.com> - 7.8p1-2
- Added BuildRequires groff
- Use %configure

* Tue Sep 11 2018 Him Kalyan Bordoloi <bordoloih@vmware.com> - 7.8p1-1
- Update version

* Tue Nov 28 2017 Xiaolin Li <xiaolinl@vmware.comm> - 7.5p1-11
- Fix CVE-2017-15906.

* Tue Nov 14 2017 Alexey Makhalov <amakhalov@vmware.com> - 7.5p1-10
- Fix: openssh-server requires(pre) shadow tools

* Tue Nov 14 2017 Anish Swaminathan <anishs@vmware.com> - 7.5p1-9
- Add ciphers aes128-gcm, aes256-gcm and kex dh14/16/18 in fips mode

* Tue Oct 10 2017 Alexey Makhalov <amakhalov@vmware.com> - 7.5p1-8
- No direct toybox dependency, shadow depends on toybox

* Mon Sep 18 2017 Alexey Makhalov <amakhalov@vmware.com> - 7.5p1-7
- Requires shadow or toybox

* Thu Sep 14 2017 Alexey Makhalov <amakhalov@vmware.com> - 7.5p1-6
- sshd config: revert MaxSessions to original value

* Thu Aug 31 2017 Alexey Makhalov <amakhalov@vmware.com> - 7.5p1-5
- sshd config hardening based on lynis recommendations

* Thu Aug 10 2017 Chang Lee <changlee@vmware.com> - 7.5p1-4
- Fixed %check

* Mon Jul 24 2017 Dheeraj Shetty <dheerajs@vmware.com> - 7.5p1-3
- Seperate the service file from the spec file

* Wed May 3  2017 Bo Gan <ganb@vmware.com> - 7.5p1-2
- Fixed openssh-server dependency on coreutils

* Tue Mar 28 2017 Priyesh Padmavilasom <ppadmavilasom@vmware.com> - 7.5p1-1
- Update version

* Thu Feb 09 2017 Anish Swaminathan <anishs@vmware.com> - 7.4p1-3
- Add patch to configure openssh FIPS mode

* Thu Feb 02 2017 Anish Swaminathan <anishs@vmware.com> - 7.4p1-2
- Add patch to support FIPS mode

* Fri Jan 06 2017 Xiaolin Li <xiaolinl@vmware.com> - 7.4p1-1
- Updated to version 7.4p1.

* Wed Dec 14 2016 Xiaolin Li <xiaolinl@vmware.com> - 7.1p2-10
- BuildRequires Linux-PAM-devel

* Mon Dec 12 2016 Anish Swaminathan <anishs@vmware.com> - 7.1p2-9
- Add patch to fix CVE-2016-8858

* Thu Nov 24 2016 Alexey Makhalov <amakhalov@vmware.com> - 7.1p2-8
- openssh-devel requires ncurses-terminfo to provide extra terms
    for the clients

* Thu Nov 24 2016 Alexey Makhalov <amakhalov@vmware.com> - 7.1p2-7
- Required krb5-devel.

* Thu Nov 03 2016 Sharath George <sharathg@vmware.com> - 7.1p2-6
- Split openssh into client and server rpms.

* Wed Oct 05 2016 ChangLee <changlee@vmware.com> - 7.1p2-5
- Modified %check

* Thu Sep 15 2016 Anish Swaminathan <anishs@vmware.com> - 7.1p2-4
- Add patch to fix CVE-2016-6515

* Tue May 24 2016 Priyesh Padmavilasom <ppadmavilasom@vmware.com> - 7.1p2-3
- GA - Bump release of all rpms

* Wed May 04 2016 Anish Swaminathan <anishs@vmware.com> - 7.1p2-2
- Edit scriptlets.

* Thu Mar 17 2016 Xiaolin Li <xiaolinl@vmware.com> - 7.1p2-1
- Updated to version 7.1p2

* Fri Feb 05 2016 Anish Swaminathan <anishs@vmware.com> - 6.6p1-6
- Add pre install scripts in the rpm

* Tue Jan 12 2016 Anish Swaminathan <anishs@vmware.com> - 6.6p1-5
- Change config file attributes.

* Thu Dec 10 2015 Xiaolin Li <xiaolinl@vmware.com> - 6.6p1-4
- Add systemd to Requires and BuildRequires.
- Use systemctl to enable/disable service.

* Fri Jul 17 2015 Divya Thaluru <dthaluru@vmware.com> - 6.6p1-3
- Enabling ssh-keygen service by default and fixed service file to execute only once.

* Tue May 19 2015 Sharath George <sharathg@vmware.com> - 6.6p1-2
- Bulding ssh server with kerberos 5.

* Wed Nov 5 2014 Divya Thaluru <dthaluru@vmware.com> - 6.6p1-1
- Initial build. First version<|MERGE_RESOLUTION|>--- conflicted
+++ resolved
@@ -3,11 +3,7 @@
 Summary:        Free version of the SSH connectivity tools
 Name:           openssh
 Version:        %{openssh_ver}
-<<<<<<< HEAD
-Release:        3%{?dist}
-=======
 Release:        4%{?dist}
->>>>>>> 3798a92d
 License:        BSD
 Vendor:         Microsoft Corporation
 Distribution:   Mariner
@@ -39,8 +35,6 @@
 Patch308:       CVE-2023-38408.patch
 Patch309:       CVE-2023-51384.patch
 Patch310:       CVE-2023-51385.patch
-<<<<<<< HEAD
-=======
 Patch311:       CVE-2023-48795-0001-upstream-Always-return-allocated-strings-from-the-ke.patch
 Patch312:       CVE-2023-48795-0002-upstream-fix-double-free-caused-by-compat_kex_propos.patch
 Patch313:       CVE-2023-48795-0003-upstream-Remove-now-unused-compat-bit-SSH_BUG_BIGEND.patch
@@ -50,7 +44,6 @@
 Patch317:       CVE-2023-48795-0007-upstream-Refactor-creation-of-KEX-proposal.patch
 Patch318:       CVE-2023-48795-0008-upstream-Limit-number-of-entries-in-SSH2_MSG_EXT_INF.patch
 Patch319:       CVE-2023-48795-0009-upstream-implement-strict-key-exchange-in-ssh-and-ss.patch
->>>>>>> 3798a92d
 BuildRequires:  audit-devel
 BuildRequires:  autoconf
 BuildRequires:  e2fsprogs-devel
@@ -126,8 +119,6 @@
 %patch308 -p2 -b .cve-2023-38408
 %patch309 -p1 -b .cve-2023-51384
 %patch310 -p1 -b .cve-2023-51385
-<<<<<<< HEAD
-=======
 %patch311 -p1 -b .cve-2023-48795-0001
 %patch312 -p1 -b .cve-2023-48795-0002
 %patch313 -p1 -b .cve-2023-48795-0003
@@ -137,7 +128,6 @@
 %patch317 -p1 -b .cve-2023-48795-0007
 %patch318 -p1 -b .cve-2023-48795-0008
 %patch319 -p1 -b .cve-2023-48795-0009
->>>>>>> 3798a92d
 
 %build
 export CFLAGS="$CFLAGS -fpic"
@@ -294,12 +284,9 @@
 %{_mandir}/man8/ssh-sk-helper.8.gz
 
 %changelog
-<<<<<<< HEAD
-=======
 * Mon Jan  8 15:23:58 EST 2024 Dan Streetman <ddstreet@ieee.org> - 8.9p1-4
 - Add patches for CVE-2023-48795
 
->>>>>>> 3798a92d
 * Tue Dec 26 2023 Neha Agarwal <nehaagarwal@microsoft.com> - 8.9p1-3
 - Patch CVEs 2023-51384 and 2023-51385
 
