--- conflicted
+++ resolved
@@ -1,13 +1,8 @@
 %global openssl_flags -DOPENSSL_NO_SSL3 -DOPENSSL_NO_SSL2
 Summary:        A high-level scripting language
 Name:           python3
-<<<<<<< HEAD
-Version:        3.7.9
-Release:        5%{?dist}
-=======
 Version:        3.7.10
-Release:        1%{?dist}
->>>>>>> 44d22616
+Release:        2%{?dist}
 License:        PSF
 Vendor:         Microsoft Corporation
 Distribution:   Mariner
@@ -258,14 +253,12 @@
 %{_libdir}/python3.7/test/*
 
 %changelog
-<<<<<<< HEAD
-* Tue Feb 16 2021 Daniel Burgener <daburgen@microsoft.com> 3.7.9-5
+* Tue Mar 23 2021 Daniel Burgener <daburgen@microsoft.com> 3.7.10-2
 - Remove coreutils dependency to remove circular dependency with libselinux
-=======
+
 * Mon Mar 01 2021 Thomas Crain <thcrain@microsoft.com> - 3.7.10-1
 - Update to 3.7.10, the latest security release for 3.7, to fix CVE-2021-23336
 - Remove backported patches for CVE-2020-27619, CVE-2021-3177
->>>>>>> 44d22616
 
 * Fri Jan 29 2021 Nick Samson <nisamson@microsoft.com> - 3.7.9-4
 - Patched CVE-2021-3177 with backported patch. Moved to autosetup.
