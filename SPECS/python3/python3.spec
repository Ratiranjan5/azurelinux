--- conflicted
+++ resolved
@@ -11,13 +11,8 @@
 
 Summary:        A high-level scripting language
 Name:           python3
-<<<<<<< HEAD
-Version:        3.9.13
-Release:        5%{?dist}
-=======
 Version:        3.9.14
 Release:        1%{?dist}
->>>>>>> 520bb328
 License:        PSF
 Vendor:         Microsoft Corporation
 Distribution:   Mariner
@@ -26,10 +21,6 @@
 Source0:        https://www.python.org/ftp/python/%{version}/Python-%{version}.tar.xz
 Patch0:         cgi3.patch
 Patch1:         CVE-2015-20107.patch
-<<<<<<< HEAD
-Patch2:         CVE-2021-28861.patch
-=======
->>>>>>> 520bb328
 
 BuildRequires:  bzip2-devel
 BuildRequires:  expat-devel >= 2.1.0
@@ -309,12 +300,9 @@
 %{_libdir}/python%{majmin}/test/*
 
 %changelog
-<<<<<<< HEAD
-=======
 * Wed Sep 07 2022 Daniel McIlvaney <damcilva@microsoft.com> - 3.9.14-1
 - Update to 3.9.14 to resolve security issues including CVE-2020-10735
 
->>>>>>> 520bb328
 * Wed Aug 31 2022 Henry Beberman <henry.beberman@microsoft.com> - 3.9.13-5
 - Add CVE-2021-28861 patch from upstream
 
