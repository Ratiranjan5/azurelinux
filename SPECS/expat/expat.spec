%define         underscore_version %(echo %{version} | cut -d. -f1-3 --output-delimiter="_")
Summary:        An XML parser library
Name:           expat
Version:        2.6.2
<<<<<<< HEAD
Release:        1%{?dist}
=======
Release:        2%{?dist}
>>>>>>> 668b0c92
License:        MIT
Vendor:         Microsoft Corporation
Distribution:   Mariner
Group:          System Environment/GeneralLibraries
URL:            https://libexpat.github.io/
Source0:        https://github.com/libexpat/libexpat/releases/download/R_%{underscore_version}/%{name}-%{version}.tar.bz2

Requires:       %{name}-libs = %{version}-%{release}

%description
The Expat package contains a stream oriented C library for parsing XML.

%package devel
Summary:        Header and development files for expat
Requires:       %{name} = %{version}-%{release}

%description    devel
It contains the libraries and header files to create applications

%package libs
Summary:        Libraries for expat
Group:          System Environment/Libraries

%description libs
This package contains minimal set of shared expat libraries.

%prep
%autosetup

%build
%configure \
	CFLAGS="%{optflags}" \
	CXXFLAGS="%{optflags}" \
	--disable-static
%make_build

%install
%make_install
find %{buildroot} -type f -name "*.la" -delete -print
rm -rf %{buildroot}/%{_docdir}/%{name}
%{_fixperms} %{buildroot}/*

%check
%make_build check

%ldconfig_scriptlets

%files
%defattr(-,root,root)
%doc AUTHORS Changes
%{_mandir}/man1/xmlwf.1.gz
%{_bindir}/*

%files devel
%{_includedir}/*
%{_libdir}/pkgconfig/*
%{_libdir}/libexpat.so
%{_libdir}/cmake/expat-%{version}

%files libs
%license COPYING
%{_libdir}/libexpat.so.1*

%changelog
<<<<<<< HEAD
=======
* Thu Mar 28 2024 Aditya Dubey <adityadubey@microsoft.com> - 2.6.2-2
- Removed unnecessary "-p2" argument in "%%autosetup".

>>>>>>> 668b0c92
* Thu Mar 21 2024 Aditya Dubey <adityadubey@microsoft.com> - 2.6.2-1
- Upgrading to 2.6.2 to fix CVE-2023-52425 and CVE-2023-28757

* Wed Oct 26 2022 CBL-Mariner Servicing Account <cblmargh@microsoft.com> - 2.5.0-1
- Upgrade to 2.5.0

* Mon Sep 19 2022 Betty Lakes <bettylakes@microsoft.com> - 2.4.8-2
- Add the patch to address CVE-2022-40674

* Wed Apr 13 2022 Rachel Menge <rachelmenge@microsoft.com> - 2.4.8-1
- Update source to 2.4.8 to address CVE-2022-23852, CVE-2022-23990,
  CVE-2022-25235, CVE-2022-25236
  
* Tue Apr 12 2022 Pawel Winogrodzki <pawelwi@microsoft.com> - 2.4.3-2
- Fixing "%%underscore_version" macro definition.

* Sun Jan 16 2022 Rachel Menge <rachelmenge@microsoft.com> - 2.4.3-1
- Update source to 2.4.3 to address CVE-2021-46143, CVE-2021-45960,
  CVE-2022-22822 to CVE-2022-22827

* Fri Nov 19 2021 Max Brodeur-Urbas <maxbr@microsoft.com> - 2.4.1-1
- Update to 2.4.1
- License verified
- Removed reference to manfiles, generation causes circular dependency.

* Sat May 09 2020 Nick Samson <nisamson@microsoft.com> - 2.2.6-4
- Added %%license line automatically

* Wed Apr 22 2020 Nicolas Ontiveros <niontive@microsoft.com> 2.2.6-3
- Fix CVE-2018-20843.
- Remove sha1 macro.
- Update URL.
- Update Source0.

* Tue Sep 03 2019 Mateusz Malisz <mamalisz@microsoft.com> 2.2.6-2
- Initial CBL-Mariner import from Photon (license: Apache2).

* Thu Sep 20 2018 Sujay G <gsujay@vmware.com> 2.2.6-1
- Bump expat version to 2.2.6

* Tue Sep 26 2017 Anish Swaminathan <anishs@vmware.com> 2.2.4-1
- Updating version, fixes CVE-2017-9233,  CVE-2016-9063, CVE-2016-0718

* Fri Apr 14 2017 Alexey Makhalov <amakhalov@vmware.com> 2.2.0-2
- Added -libs and -devel subpackages

* Fri Oct 21 2016 Kumar Kaushik <kaushikk@vmware.com> 2.2.0-1
- Updating Source/Fixing CVE-2015-1283.

* Tue May 24 2016 Priyesh Padmavilasom <ppadmavilasom@vmware.com> 2.1.0-2
- GA - Bump release of all rpms

* Wed Nov 5 2014 Divya Thaluru <dthaluru@vmware.com> 2.1.0-1
- Initial build. First version<|MERGE_RESOLUTION|>--- conflicted
+++ resolved
@@ -2,11 +2,7 @@
 Summary:        An XML parser library
 Name:           expat
 Version:        2.6.2
-<<<<<<< HEAD
-Release:        1%{?dist}
-=======
 Release:        2%{?dist}
->>>>>>> 668b0c92
 License:        MIT
 Vendor:         Microsoft Corporation
 Distribution:   Mariner
@@ -71,12 +67,9 @@
 %{_libdir}/libexpat.so.1*
 
 %changelog
-<<<<<<< HEAD
-=======
 * Thu Mar 28 2024 Aditya Dubey <adityadubey@microsoft.com> - 2.6.2-2
 - Removed unnecessary "-p2" argument in "%%autosetup".
 
->>>>>>> 668b0c92
 * Thu Mar 21 2024 Aditya Dubey <adityadubey@microsoft.com> - 2.6.2-1
 - Upgrading to 2.6.2 to fix CVE-2023-52425 and CVE-2023-28757
 
