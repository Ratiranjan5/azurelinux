%global debug_package %{nil}
%define upstream_name containerd
%define commit_hash 207ad711eabd375a01713109a8a197d197ff6542

Summary: Industry-standard container runtime
Name: %{upstream_name}2
Version: 2.0.0
<<<<<<< HEAD
Release: 2%{?dist}
=======
Release: 3%{?dist}
>>>>>>> bfd36df1
License: ASL 2.0
Group: Tools/Container
URL: https://www.containerd.io
Vendor: Microsoft Corporation
Distribution: Azure Linux

Source0: https://github.com/containerd/containerd/archive/v%{version}.tar.gz#/%{upstream_name}-%{version}.tar.gz
Source1: containerd.service
Source2: containerd.toml
<<<<<<< HEAD
Patch0:	CVE-2024-45338.patch
=======
# Added patch to support tardev-snapshotter for Kata CC
Patch0:	CVE-2024-45338.patch
Patch1:  add-tardev-support.patch
>>>>>>> bfd36df1
%{?systemd_requires}

BuildRequires: golang
BuildRequires: go-md2man
BuildRequires: make
BuildRequires: systemd-rpm-macros

Requires: runc >= 1.2.2

%description
containerd is an industry-standard container runtime with an emphasis on
simplicity, robustness and portability. It is available as a daemon for Linux
and Windows, which can manage the complete container lifecycle of its host
system: image transfer and storage, container execution and supervision,
low-level storage and network attachments, etc.

containerd is designed to be embedded into a larger system, rather than being
used directly by developers or end-users.

%prep
%autosetup -p1 -n %{upstream_name}-%{version}

%build
export BUILDTAGS="-mod=vendor"
make VERSION="%{version}" REVISION="%{commit_hash}" binaries man

%check
export BUILDTAGS="-mod=vendor"
make VERSION="%{version}" REVISION="%{commit_hash}" test

%install
make VERSION="%{version}" REVISION="%{commit_hash}" DESTDIR="%{buildroot}" PREFIX="/usr" install install-man

mkdir -p %{buildroot}/%{_unitdir}
install -D -p -m 0644 %{SOURCE1} %{buildroot}%{_unitdir}/containerd.service
install -D -p -m 0644 %{SOURCE2} %{buildroot}%{_sysconfdir}/containerd/config.toml
install -vdm 755 %{buildroot}/opt/containerd/{bin,lib}

%post
%systemd_post containerd.service

if [ $1 -eq 1 ]; then # Package install
	systemctl enable containerd.service > /dev/null 2>&1 || :
	systemctl start containerd.service > /dev/null 2>&1 || :
fi

%preun
%systemd_preun containerd.service

%postun
%systemd_postun_with_restart containerd.service

%files
%license LICENSE NOTICE
%{_bindir}/*
%{_mandir}/*
%config(noreplace) %{_unitdir}/containerd.service
%config(noreplace) %{_sysconfdir}/containerd/config.toml
%dir /opt/containerd
%dir /opt/containerd/bin
%dir /opt/containerd/lib

%changelog
<<<<<<< HEAD
=======
* Sun Jan 26 2024 Mitch Zhu <mitchzhu@microsoft.com> - 2.0.0-3
- Added patch to support tardev-snapshotter for Kata CC.

>>>>>>> bfd36df1
* Thu Jan 23 2025 Kavya Sree Kaitepalli <kkaitepalli@microsoft.com> - 2.0.0-2
- Fix CVE-2024-45338 by an unstream patch

* Wed Dec 11 2024 Nan Liu <liunan@microsoft.com> - 2.0.0-1
- Created a standalone package for containerd 2.0.0
- Initial CBL-Mariner import from Azure
- Initial version and License verified<|MERGE_RESOLUTION|>--- conflicted
+++ resolved
@@ -5,11 +5,7 @@
 Summary: Industry-standard container runtime
 Name: %{upstream_name}2
 Version: 2.0.0
-<<<<<<< HEAD
-Release: 2%{?dist}
-=======
 Release: 3%{?dist}
->>>>>>> bfd36df1
 License: ASL 2.0
 Group: Tools/Container
 URL: https://www.containerd.io
@@ -19,13 +15,9 @@
 Source0: https://github.com/containerd/containerd/archive/v%{version}.tar.gz#/%{upstream_name}-%{version}.tar.gz
 Source1: containerd.service
 Source2: containerd.toml
-<<<<<<< HEAD
-Patch0:	CVE-2024-45338.patch
-=======
 # Added patch to support tardev-snapshotter for Kata CC
 Patch0:	CVE-2024-45338.patch
 Patch1:  add-tardev-support.patch
->>>>>>> bfd36df1
 %{?systemd_requires}
 
 BuildRequires: golang
@@ -89,12 +81,9 @@
 %dir /opt/containerd/lib
 
 %changelog
-<<<<<<< HEAD
-=======
 * Sun Jan 26 2024 Mitch Zhu <mitchzhu@microsoft.com> - 2.0.0-3
 - Added patch to support tardev-snapshotter for Kata CC.
 
->>>>>>> bfd36df1
 * Thu Jan 23 2025 Kavya Sree Kaitepalli <kkaitepalli@microsoft.com> - 2.0.0-2
 - Fix CVE-2024-45338 by an unstream patch
 
