Summary:        Container Network Interface (CNI) plugins
Name:           cni-plugins
Version:        1.3.0
<<<<<<< HEAD
Release:        5%{?dist}
=======
Release:        6%{?dist}
>>>>>>> bec03956
License:        ASL 2.0
Vendor:         Microsoft Corporation
Distribution:   Mariner
Group:          Development/Tools
# cni moved to https://github.com/containernetworking/cni/issues/667#issuecomment-491693752
URL:            https://github.com/containernetworking/plugins
#Source0:       https://github.com/containernetworking/plugins/archive/v%{version}.tar.gz
Source0:        %{name}-%{version}.tar.gz
Patch0:         CVE-2023-3978.patch
%define _default_cni_plugins_dir /opt/cni/bin
BuildRequires:  golang
Provides:       kubernetes-cni

%description
The CNI (Container Network Interface) project consists of a specification and libraries for writing plugins to configure network interfaces in Linux containers, along with a number of supported plugins.

%prep
%autosetup -p1 -n plugins-%{version}

%build
./build_linux.sh -ldflags "-X github.com/containernetworking/plugins/pkg/utils/buildversion.BuildVersion=v%{version}"

%install
install -vdm 755 %{buildroot}%{_default_cni_plugins_dir}
install -vpm 0755 -t %{buildroot}%{_default_cni_plugins_dir} bin/*

%check
make -k check |& tee %{_specdir}/%{name}-check-log || %{nocheck}

%post
%postun

%files
%defattr(-,root,root)
%license LICENSE
%{_default_cni_plugins_dir}/*

%changelog
<<<<<<< HEAD
=======
* Thu Oct 10 2024 Sumedh Sharma <sumsharma@microsoft.com> - 1.3.0-6
- Add patch to resolve CVE-2023-3978.

>>>>>>> bec03956
* Mon Sep 09 2024 CBL-Mariner Servicing Account <cblmargh@microsoft.com> - 1.3.0-5
- Bump release to rebuild with go 1.22.7

* Wed Jul 17 2024 Muhammad Falak R Wani <mwani@microsoft.com> - 1.3.0-4
- Drop requirement on a specific version of golang

* Thu Jun 06 2024 CBL-Mariner Servicing Account <cblmargh@microsoft.com> - 1.3.0-3
- Bump release to rebuild with go 1.21.11

* Fri Feb 02 2024 CBL-Mariner Servicing Account <cblmargh@microsoft.com> - 1.3.0-2
- Bump release to rebuild with go 1.21.6

* Wed Oct 18 2023 Mateusz Gozdek <mgozdek@microsoft.com> - 1.3.0-1
- Make plugin binaries correctly print version
- Upgrade to version 1.3.0

* Mon Oct 16 2023 CBL-Mariner Servicing Account <cblmargh@microsoft.com> - 0.9.1-16
- Bump release to rebuild with go 1.20.9

* Tue Oct 10 2023 Dan Streetman <ddstreet@ieee.org> - 0.9.1-15
- Bump release to rebuild with updated version of Go.

* Mon Aug 07 2023 CBL-Mariner Servicing Account <cblmargh@microsoft.com> - 0.9.1-14
- Bump release to rebuild with go 1.19.12

* Thu Jul 13 2023 CBL-Mariner Servicing Account <cblmargh@microsoft.com> - 0.9.1-13
- Bump release to rebuild with go 1.19.11

* Thu Jun 15 2023 CBL-Mariner Servicing Account <cblmargh@microsoft.com> - 0.9.1-12
- Bump release to rebuild with go 1.19.10

* Mon May 22 2023 Betty Lakes <bettylakes@microsoft.com> - 0.9.1-11
- Added Provides for kubernetes-cni

* Wed Apr 05 2023 CBL-Mariner Servicing Account <cblmargh@microsoft.com> - 0.9.1-10
- Bump release to rebuild with go 1.19.8

* Tue Mar 28 2023 CBL-Mariner Servicing Account <cblmargh@microsoft.com> - 0.9.1-9
- Bump release to rebuild with go 1.19.7

* Wed Mar 15 2023 CBL-Mariner Servicing Account <cblmargh@microsoft.com> - 0.9.1-8
- Bump release to rebuild with go 1.19.6

* Fri Feb 03 2023 CBL-Mariner Servicing Account <cblmargh@microsoft.com> - 0.9.1-7
- Bump release to rebuild with go 1.19.5

* Wed Jan 18 2023 CBL-Mariner Servicing Account <cblmargh@microsoft.com> - 0.9.1-6
- Bump release to rebuild with go 1.19.4

* Fri Dec 16 2022 Daniel McIlvaney <damcilva@microsoft.com> - 0.9.1-5
- Bump release to rebuild with go 1.18.8 with patch for CVE-2022-41717

* Tue Nov 01 2022 Olivia Crain <oliviacrain@microsoft.com> - 0.9.1-4
- Bump release to rebuild with go 1.18.8

* Mon Aug 22 2022 Olivia Crain <oliviacrain@microsoft.com> - 0.9.1-3
- Bump release to rebuild against Go 1.18.5

* Tue Jun 14 2022 Muhammad Falak <mwani@microsoft.com> - 0.9.1-2
- Bump release to rebuild with golang 1.18.3

* Tue Aug 17 2021 Henry Li <lihl@microsoft.com> - 0.8.1-1
- Rename package name from cni to cni-plugins
- Upgrade to version 0.9.1

*   Thu Dec 10 2020 Andrew Phelps <anphel@microsoft.com> 0.7.5-5
-   Increment release to force republishing using golang 1.15.

*   Sat May 09 2020 Nick Samson <nisamson@microsoft.com> 0.7.5-4
-   Added %%license line automatically

*   Thu Apr 30 2020 Emre Girgin <mrgirgin@microsoft.com> 0.7.5-3
-   Renaming go to golang

*   Tue Mar 07 2020 Paul Monson <paulmon@microsoft.com> 0.7.5-3
-   Fix Source0. License verified.

*   Tue Sep 03 2019 Mateusz Malisz <mamalisz@microsoft.com> 0.7.5-2
-   Initial CBL-Mariner import from Photon (license: Apache2).

*   Tue Apr 02 2019 Ashwin H <ashwinh@vmware.com> 0.7.5-1
-   Update cni to v0.7.5

*   Tue Dec 05 2017 Vinay Kulkarni <kulkarniv@vmware.com> 0.6.0-1
-   cni v0.6.0.

*   Fri Apr 7 2017 Alexey Makhalov <amakhalov@vmware.com> 0.5.1-1
-   Version update

*   Thu Feb 16 2017 Vinay Kulkarni <kulkarniv@vmware.com> 0.4.0-1
-   Add CNI plugins package to PhotonOS.<|MERGE_RESOLUTION|>--- conflicted
+++ resolved
@@ -1,11 +1,7 @@
 Summary:        Container Network Interface (CNI) plugins
 Name:           cni-plugins
 Version:        1.3.0
-<<<<<<< HEAD
-Release:        5%{?dist}
-=======
 Release:        6%{?dist}
->>>>>>> bec03956
 License:        ASL 2.0
 Vendor:         Microsoft Corporation
 Distribution:   Mariner
@@ -44,12 +40,9 @@
 %{_default_cni_plugins_dir}/*
 
 %changelog
-<<<<<<< HEAD
-=======
 * Thu Oct 10 2024 Sumedh Sharma <sumsharma@microsoft.com> - 1.3.0-6
 - Add patch to resolve CVE-2023-3978.
 
->>>>>>> bec03956
 * Mon Sep 09 2024 CBL-Mariner Servicing Account <cblmargh@microsoft.com> - 1.3.0-5
 - Bump release to rebuild with go 1.22.7
 
