--- conflicted
+++ resolved
@@ -1,7 +1,7 @@
 Summary:        Automatically provision and manage TLS certificates in Kubernetes
 Name:           cert-manager
 Version:        1.12.13
-Release:        2%{?dist}
+Release:        3%{?dist}
 License:        ASL 2.0
 Vendor:         Microsoft Corporation
 Distribution:   Azure Linux
@@ -13,11 +13,9 @@
 # 1. wget https://github.com/jetstack/%%{name}/archive/refs/tags/v%%{version}.tar.gz -O %%{name}-%%{version}.tar.gz
 # 2. <repo-root>/SPECS/cert-manager/generate_source_tarball.sh --srcTarball %%{name}-%%{version}.tar.gz --pkgVersion %%{version}
 Source1:        %{name}-%{version}-vendor.tar.gz
-<<<<<<< HEAD
 Patch0:         CVE-2024-12401.patch
-=======
-Patch0:         CVE-2024-45337.patch
->>>>>>> aca522d8
+Patch1:         CVE-2024-45337.patch
+
 BuildRequires:  golang
 Requires:       %{name}-acmesolver
 Requires:       %{name}-cainjector
@@ -62,12 +60,7 @@
 Webhook component providing API validation, mutation and conversion functionality for cert-manager.
 
 %prep
-<<<<<<< HEAD
-%setup -q -a 1
-%autosetup -p1
-=======
 %autosetup -a 1 -p1
->>>>>>> aca522d8
 
 %build
 
@@ -113,13 +106,11 @@
 %{_bindir}/webhook
 
 %changelog
-<<<<<<< HEAD
-* Mon jan 06 2025 Ankita Pareek <ankitapareek@microsoft.com> - 1.12.13-2
+* Wed Jan 08 2025 Muhammad Falak <mwani@microsoft.com> - 1.12.13-3
+- Patch CVE-2024-45337
+
+* Mon Jan 06 2025 Ankita Pareek <ankitapareek@microsoft.com> - 1.12.13-2
 - Add patch for CVE-2024-12401
-=======
-* Wed Jan 08 2025 Muhammad Falak <mwani@microsoft.com> - 1.12.13-2
-- Patch CVE-2024-45337
->>>>>>> aca522d8
 
 * Mon Sep 16 2024 Jiri Appl <jiria@microsoft.com> - 1.12.13-1
 - Upgrade to 1.12.13 which carries helm 3.14.2 to fix CVE-2024-26147 and CVE-2024-25620
