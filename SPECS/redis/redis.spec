--- conflicted
+++ resolved
@@ -1,10 +1,6 @@
 Summary:        advanced key-value store
 Name:           redis
-<<<<<<< HEAD
 Version:        7.5
-=======
-Version:        6.2.18
->>>>>>> abae7a4c
 Release:        1%{?dist}
 License:        BSD
 Vendor:         Microsoft Corporation
