Summary:        advanced key-value store
Name:           redis
Version:        6.2.18
Release:        3%{?dist}
License:        BSD
Vendor:         Microsoft Corporation
Distribution:   Mariner
Group:          Applications/Databases
URL:            https://redis.io/
Source0:        https://download.redis.io/releases/%{name}-%{version}.tar.gz
Patch0:         redis-conf.patch
Patch1:         disable_active_defrag_big_keys.patch
Patch2:         CVE-2025-32023.patch
Patch3:         CVE-2025-48367.patch
BuildRequires:  gcc
BuildRequires:  make
BuildRequires:  openssl-devel
BuildRequires:  systemd
BuildRequires:  tcl
BuildRequires:  tcl-devel
BuildRequires:  which
Requires:       systemd
Requires(pre):  %{_sbindir}/groupadd
Requires(pre):  %{_sbindir}/useradd

%description
Redis is an in-memory data structure store, used as database, cache and message broker.

%prep
%autosetup -p1

%build
make BUILD_TLS=yes %{?_smp_mflags}

%install
install -vdm 755 %{buildroot}
make PREFIX=%{buildroot}%{_prefix} install
install -D -m 0640 %{name}.conf %{buildroot}%{_sysconfdir}/%{name}.conf
mkdir -p %{buildroot}%{_sharedstatedir}/redis
mkdir -p %{buildroot}%{_var}/log
mkdir -p %{buildroot}%{_var}/opt/%{name}/log
ln -sfv %{_var}/opt/%{name}/log %{buildroot}%{_var}/log/%{name}
mkdir -p %{buildroot}/usr/lib/systemd/system
cat << EOF >>  %{buildroot}/usr/lib/systemd/system/redis.service
[Unit]
Description=Redis in-memory key-value database
After=network.target

[Service]
ExecStart=%{_bindir}/redis-server %{_sysconfdir}/redis.conf --daemonize no
ExecStop=%{_bindir}/redis-cli shutdown
User=redis
Group=redis

[Install]
WantedBy=multi-user.target
EOF

%check
make check

%pre
getent group %{name} &> /dev/null || \
groupadd -r %{name} &> /dev/null
getent passwd %{name} &> /dev/null || \
useradd -r -g %{name} -d %{_sharedstatedir}/%{name} -s /sbin/nologin \
-c 'Redis Database Server' %{name} &> /dev/null
exit 0

%post
/sbin/ldconfig
%systemd_post  redis.service

%postun
/sbin/ldconfig
%systemd_postun_with_restart redis.service

%files
%defattr(-,root,root)
%license COPYING
%dir %attr(0750, redis, redis) %{_sharedstatedir}/redis
%dir %attr(0750, redis, redis) %{_var}/opt/%{name}/log
%attr(0750, redis, redis) %{_var}/log/%{name}
%{_bindir}/*
%{_libdir}/systemd/*
%config(noreplace) %attr(0640, %{name}, %{name}) %{_sysconfdir}/redis.conf

%changelog
* Wed Jul 09 2025 Kevin Lockwood <v-klockwood@microsoft.com> - 6.2.18-3
- Patch for CVE-2025-48367

* Wed Jul 09 2025 Azure Linux Security Servicing Account <azurelinux-security@microsoft.com> - 6.2.18-2
- Patch for CVE-2025-32023

<<<<<<< HEAD
=======
* Wed Jul 09 2025 Azure Linux Security Servicing Account <azurelinux-security@microsoft.com> - 6.2.18-2
- Patch for CVE-2025-32023

>>>>>>> 12803fd6
* Wed Apr 30 2025 CBL-Mariner Servicing Account <cblmargh@microsoft.com> - 6.2.18-1
- Auto-upgrade to 6.2.18 - for CVE-2025-21605

* Mon Jan 13 2025 CBL-Mariner Servicing Account <cblmargh@microsoft.com> - 6.2.17-1
- Auto-upgrade to 6.2.17 - Upgrade redis to fix CVE-2024-46981

* Mon Oct 21 2024 Sudipta Pandit <sudpandit@microsoft.com> - 6.2.16-1
- Bump version to 6.2.16 (fixes CVE-2024-31228 and CVE-2024-31449)
- Remove patch file for CVE-2024-31449

* Thu Oct 10 2024 Suresh Thelkar <sthelkar@microsoft.com> - 6.2.14-3
- Patch for CVE-2024-31449

* Fri Apr 26 2024 Mandeep Plaha <mandeepplaha@microsoft.com> - 6.2.14-2
- Build with BUILD_TLS=yes option.

* Thu Nov 02 2023 CBL-Mariner Servicing Account <cblmargh@microsoft.com> - 6.2.14-1
- Auto-upgrade to 6.2.14 - Fixes CVE-2023-45145

* Wed Sep 20 2023 Jon Slobodzian <joslobo@microsoft.com> - 6.2.13-2
- Recompile with stack-protection fixed gcc version (CVE-2023-4039)

* Mon Sep 11 2023 CBL-Mariner Servicing Account <cblmargh@microsoft.com> - 6.2.13-1
- Auto-upgrade to 6.2.13 - fix CVE-2022-24834

* Thu May 04 2023 Sumedh Sharma <sumsharma@microsoft.com> - 6.2.12-1
- Upgrade to 6.2.12 to fix CVE-2023-28856

* Mon Mar 13 2023 CBL-Mariner Servicing Account <cblmargh@microsoft.com> - 6.2.11-1
- Auto-upgrade to 6.2.11 - to fix CVE-2022-36021, CVE-2023-25155

* Wed Feb 08 2023 Rachel Menge <rachelmenge@microsoft.com> - 6.2.9-1
- Bump version 6.2.9 for CVE-2022-35977 and CVE-2023-22458

* Fri Oct 28 2022 Cameron Baird <cameronbaird@microsoft.com> - 6.2.7-2
- Apply patch to address CVE-2022-3647

* Wed Jun 15 2022 Muhammad Falak <mwani@microsoft.com> - 6.2.7-1
- Bump version to 6.2.7 to address CVE-2022-24736

* Mon Feb 07 2022 Muhammad Falak <mwani@microsoft.com> - 6.2.6-1
- Bump version to 6.2.6 to fix ptest

* Mon Jan 24 2022 Neha Agarwal <nehaagarwal@microsoft.com> - 6.2.5-1
- Update to version 6.2.5.
- Modified patch to apply to new version.

* Fri Apr 09 2021 Suresh Babu Chalamalasetty <schalam@microsoft.com> 5.0.5-7
- Add patch for CVE-2021-3470

* Thu Mar 11 2021 Mateusz Malisz <mamalisz@microsoft.com> 5.0.5-6
- Add nopatch for CVE-2021-21309.

* Wed Mar 03 2021 Andrew Phelps <anphel@microsoft.com> 5.0.5-5
- Add patch to remove an unreliable test. License verified.

* Fri Oct 23 2020 Henry Li <lihl@microsoft.com> 5.0.5-4
- Add patch to resolve CVE-2020-14147

* Sat May 09 2020 Nick Samson <nisamson@microsoft.com> 5.0.5-3
- Added %%license line automatically

* Tue Sep 03 2019 Mateusz Malisz <mamalisz@microsoft.com> 5.0.5-2
- Initial CBL-Mariner import from Photon (license: Apache2).

* Mon Jul 22 2019 Shreyas B. <shreyasb@vmware.com> 5.0.5-1
- Updated to version 5.0.5.

* Tue Sep 11 2018 Keerthana K <keerthanak@vmware.com> 4.0.11-1
- Updated to version 4.0.11.

* Thu Dec 28 2017 Divya Thaluru <dthaluru@vmware.com>  3.2.8-5
- Fixed the log file directory structure

* Mon Sep 18 2017 Alexey Makhalov <amakhalov@vmware.com> 3.2.8-4
- Remove shadow from requires and use explicit tools for post actions

* Wed May 31 2017 Siju Maliakkal <smaliakkal@vmware.com> 3.2.8-3
- Fix DB persistence,log file,grace-ful shutdown issues

* Tue May 16 2017 Siju Maliakkal <smaliakkal@vmware.com> 3.2.8-2
- Added systemd service unit

* Wed Apr 5 2017 Siju Maliakkal <smaliakkal@vmware.com> 3.2.8-1
- Updating to latest version

* Mon Oct 3 2016 Dheeraj Shetty <dheerajs@vmware.com> 3.2.4-1
- initial version<|MERGE_RESOLUTION|>--- conflicted
+++ resolved
@@ -92,12 +92,9 @@
 * Wed Jul 09 2025 Azure Linux Security Servicing Account <azurelinux-security@microsoft.com> - 6.2.18-2
 - Patch for CVE-2025-32023
 
-<<<<<<< HEAD
-=======
 * Wed Jul 09 2025 Azure Linux Security Servicing Account <azurelinux-security@microsoft.com> - 6.2.18-2
 - Patch for CVE-2025-32023
 
->>>>>>> 12803fd6
 * Wed Apr 30 2025 CBL-Mariner Servicing Account <cblmargh@microsoft.com> - 6.2.18-1
 - Auto-upgrade to 6.2.18 - for CVE-2025-21605
 
