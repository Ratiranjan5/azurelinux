Summary:        advanced key-value store
Name:           redis
<<<<<<< HEAD
Version:        6.2.14
Release:        3%{?dist}
=======
Version:        6.2.16
Release:        1%{?dist}
>>>>>>> bec03956
License:        BSD
Vendor:         Microsoft Corporation
Distribution:   Mariner
Group:          Applications/Databases
URL:            https://redis.io/
Source0:        https://download.redis.io/releases/%{name}-%{version}.tar.gz
Patch0:         redis-conf.patch
Patch1:         disable_active_defrag_big_keys.patch
Patch2:         CVE-2024-31449.patch
BuildRequires:  gcc
BuildRequires:  make
BuildRequires:  openssl-devel
BuildRequires:  systemd
BuildRequires:  tcl
BuildRequires:  tcl-devel
BuildRequires:  which
Requires:       systemd
Requires(pre):  %{_sbindir}/groupadd
Requires(pre):  %{_sbindir}/useradd

%description
Redis is an in-memory data structure store, used as database, cache and message broker.

%prep
%autosetup -p1

%build
make BUILD_TLS=yes %{?_smp_mflags}

%install
install -vdm 755 %{buildroot}
make PREFIX=%{buildroot}%{_prefix} install
install -D -m 0640 %{name}.conf %{buildroot}%{_sysconfdir}/%{name}.conf
mkdir -p %{buildroot}%{_sharedstatedir}/redis
mkdir -p %{buildroot}%{_var}/log
mkdir -p %{buildroot}%{_var}/opt/%{name}/log
ln -sfv %{_var}/opt/%{name}/log %{buildroot}%{_var}/log/%{name}
mkdir -p %{buildroot}/usr/lib/systemd/system
cat << EOF >>  %{buildroot}/usr/lib/systemd/system/redis.service
[Unit]
Description=Redis in-memory key-value database
After=network.target

[Service]
ExecStart=%{_bindir}/redis-server %{_sysconfdir}/redis.conf --daemonize no
ExecStop=%{_bindir}/redis-cli shutdown
User=redis
Group=redis

[Install]
WantedBy=multi-user.target
EOF

%check
make check

%pre
getent group %{name} &> /dev/null || \
groupadd -r %{name} &> /dev/null
getent passwd %{name} &> /dev/null || \
useradd -r -g %{name} -d %{_sharedstatedir}/%{name} -s /sbin/nologin \
-c 'Redis Database Server' %{name} &> /dev/null
exit 0

%post
/sbin/ldconfig
%systemd_post  redis.service

%postun
/sbin/ldconfig
%systemd_postun_with_restart redis.service

%files
%defattr(-,root,root)
%license COPYING
%dir %attr(0750, redis, redis) %{_sharedstatedir}/redis
%dir %attr(0750, redis, redis) %{_var}/opt/%{name}/log
%attr(0750, redis, redis) %{_var}/log/%{name}
%{_bindir}/*
%{_libdir}/systemd/*
%config(noreplace) %attr(0640, %{name}, %{name}) %{_sysconfdir}/redis.conf

%changelog
<<<<<<< HEAD
=======
* Mon Oct 21 2024 Sudipta Pandit <sudpandit@microsoft.com> - 6.2.16-1
- Bump version to 6.2.16 (fixes CVE-2024-31228 and CVE-2024-31449)
- Remove patch file for CVE-2024-31449

>>>>>>> bec03956
* Thu Oct 10 2024 Suresh Thelkar <sthelkar@microsoft.com> - 6.2.14-3
- Patch for CVE-2024-31449

* Fri Apr 26 2024 Mandeep Plaha <mandeepplaha@microsoft.com> - 6.2.14-2
- Build with BUILD_TLS=yes option.

* Thu Nov 02 2023 CBL-Mariner Servicing Account <cblmargh@microsoft.com> - 6.2.14-1
- Auto-upgrade to 6.2.14 - Fixes CVE-2023-45145

* Wed Sep 20 2023 Jon Slobodzian <joslobo@microsoft.com> - 6.2.13-2
- Recompile with stack-protection fixed gcc version (CVE-2023-4039)

* Mon Sep 11 2023 CBL-Mariner Servicing Account <cblmargh@microsoft.com> - 6.2.13-1
- Auto-upgrade to 6.2.13 - fix CVE-2022-24834

* Thu May 04 2023 Sumedh Sharma <sumsharma@microsoft.com> - 6.2.12-1
- Upgrade to 6.2.12 to fix CVE-2023-28856

* Mon Mar 13 2023 CBL-Mariner Servicing Account <cblmargh@microsoft.com> - 6.2.11-1
- Auto-upgrade to 6.2.11 - to fix CVE-2022-36021, CVE-2023-25155

* Wed Feb 08 2023 Rachel Menge <rachelmenge@microsoft.com> - 6.2.9-1
- Bump version 6.2.9 for CVE-2022-35977 and CVE-2023-22458

* Fri Oct 28 2022 Cameron Baird <cameronbaird@microsoft.com> - 6.2.7-2
- Apply patch to address CVE-2022-3647

* Wed Jun 15 2022 Muhammad Falak <mwani@microsoft.com> - 6.2.7-1
- Bump version to 6.2.7 to address CVE-2022-24736

* Mon Feb 07 2022 Muhammad Falak <mwani@microsoft.com> - 6.2.6-1
- Bump version to 6.2.6 to fix ptest

* Mon Jan 24 2022 Neha Agarwal <nehaagarwal@microsoft.com> - 6.2.5-1
- Update to version 6.2.5.
- Modified patch to apply to new version.

* Fri Apr 09 2021 Suresh Babu Chalamalasetty <schalam@microsoft.com> 5.0.5-7
- Add patch for CVE-2021-3470

* Thu Mar 11 2021 Mateusz Malisz <mamalisz@microsoft.com> 5.0.5-6
- Add nopatch for CVE-2021-21309.

* Wed Mar 03 2021 Andrew Phelps <anphel@microsoft.com> 5.0.5-5
- Add patch to remove an unreliable test. License verified.

* Fri Oct 23 2020 Henry Li <lihl@microsoft.com> 5.0.5-4
- Add patch to resolve CVE-2020-14147

* Sat May 09 2020 Nick Samson <nisamson@microsoft.com> 5.0.5-3
- Added %%license line automatically

* Tue Sep 03 2019 Mateusz Malisz <mamalisz@microsoft.com> 5.0.5-2
- Initial CBL-Mariner import from Photon (license: Apache2).

* Mon Jul 22 2019 Shreyas B. <shreyasb@vmware.com> 5.0.5-1
- Updated to version 5.0.5.

* Tue Sep 11 2018 Keerthana K <keerthanak@vmware.com> 4.0.11-1
- Updated to version 4.0.11.

* Thu Dec 28 2017 Divya Thaluru <dthaluru@vmware.com>  3.2.8-5
- Fixed the log file directory structure

* Mon Sep 18 2017 Alexey Makhalov <amakhalov@vmware.com> 3.2.8-4
- Remove shadow from requires and use explicit tools for post actions

* Wed May 31 2017 Siju Maliakkal <smaliakkal@vmware.com> 3.2.8-3
- Fix DB persistence,log file,grace-ful shutdown issues

* Tue May 16 2017 Siju Maliakkal <smaliakkal@vmware.com> 3.2.8-2
- Added systemd service unit

* Wed Apr 5 2017 Siju Maliakkal <smaliakkal@vmware.com> 3.2.8-1
- Updating to latest version

* Mon Oct 3 2016 Dheeraj Shetty <dheerajs@vmware.com> 3.2.4-1
- initial version<|MERGE_RESOLUTION|>--- conflicted
+++ resolved
@@ -1,12 +1,7 @@
 Summary:        advanced key-value store
 Name:           redis
-<<<<<<< HEAD
-Version:        6.2.14
-Release:        3%{?dist}
-=======
 Version:        6.2.16
 Release:        1%{?dist}
->>>>>>> bec03956
 License:        BSD
 Vendor:         Microsoft Corporation
 Distribution:   Mariner
@@ -90,13 +85,10 @@
 %config(noreplace) %attr(0640, %{name}, %{name}) %{_sysconfdir}/redis.conf
 
 %changelog
-<<<<<<< HEAD
-=======
 * Mon Oct 21 2024 Sudipta Pandit <sudpandit@microsoft.com> - 6.2.16-1
 - Bump version to 6.2.16 (fixes CVE-2024-31228 and CVE-2024-31449)
 - Remove patch file for CVE-2024-31449
 
->>>>>>> bec03956
 * Thu Oct 10 2024 Suresh Thelkar <sthelkar@microsoft.com> - 6.2.14-3
 - Patch for CVE-2024-31449
 
