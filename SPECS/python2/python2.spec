--- conflicted
+++ resolved
@@ -3,7 +3,7 @@
 Summary:        A high-level scripting language
 Name:           python2
 Version:        2.7.18
-Release:        6%{?dist}
+Release:        7%{?dist}
 License:        PSF
 URL:            http://www.python.org/
 Group:          System Environment/Programming
@@ -247,13 +247,11 @@
 %{_libdir}/python2.7/test/*
 
 %changelog
-<<<<<<< HEAD
-* Tue Feb 16 2021 Daniel Burgener <daburgen@microsoft.com> 2.7.18-6
+* Tue Mar 23 2021 Daniel Burgener <daburgen@microsoft.com> 2.7.18-7
 - Remove coreutils dependency to remove circular dependency with libselinux
-=======
+
 * Mon Mar 01 2021 Thomas Crain <thcrain@microsoft.com> - 2.7.18-6
 - Add backported patch for CVE-2021-23336
->>>>>>> 44d22616
 
 * Tue Nov 03 2020 Thomas Crain <thcrain@microsoft.com> - 2.7.18-5
 - Patch CVE-2020-27619
