--- conflicted
+++ resolved
@@ -99,11 +99,7 @@
 Summary:	 Infiniband HCA Driver
 Name:		 mlnx-ofa_kernel
 Version:	 24.10
-<<<<<<< HEAD
-Release:	 11%{?dist}
-=======
 Release:	 13%{?dist}
->>>>>>> edf199ab
 License:	 GPLv2
 Url:		 http://www.mellanox.com/
 Group:		 System Environment/Base
@@ -195,11 +191,7 @@
 Obsoletes: mlnx-en-sources
 Obsoletes: mlnx-rdma-rxe
 Version: %{_version}
-<<<<<<< HEAD
-Release: 11%{?dist}
-=======
 Release: 13%{?dist}
->>>>>>> edf199ab
 Summary: Infiniband Driver and ULPs kernel modules
 Group: System Environment/Libraries
 %description -n %{non_kmp_pname}
@@ -211,11 +203,7 @@
 %package -n %{devel_pname}
 Version: %{_version}
 # build KMP rpms?
-<<<<<<< HEAD
-Release: 11%{?dist}
-=======
 Release: 13%{?dist}
->>>>>>> edf199ab
 Obsoletes: kernel-ib-devel
 Obsoletes: kernel-ib
 Obsoletes: mlnx-en
@@ -751,15 +739,12 @@
 %{_prefix}/src/mlnx-ofa_kernel-%version
 
 %changelog
-<<<<<<< HEAD
-=======
 * Fri Mar 14 2025 CBL-Mariner Servicing Account <cblmargh@microsoft.com> - 24.10-13
 - Bump release to rebuild for new kernel release
 
 * Tue Mar 11 2025 CBL-Mariner Servicing Account <cblmargh@microsoft.com> - 24.10-12
 - Bump release to rebuild for new kernel release
 
->>>>>>> edf199ab
 * Mon Mar 10 2025 Chris Co <chrco@microsoft.com> - 24.10-11
 - Bump release to rebuild for new kernel release
 
