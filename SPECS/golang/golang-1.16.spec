%global goroot          /usr/lib/golang
%global gopath          %{_datadir}/gocode
%ifarch aarch64
%global gohostarch      arm64
%else
%global gohostarch      amd64
%endif
%define debug_package %{nil}
%define __strip /bin/true
# rpmbuild magic to keep from having meta dependency on libc.so.6
%define _use_internal_dependency_generator 0
%define __find_requires %{nil}
Summary:        Go
Name:           golang
<<<<<<< HEAD
Version:        1.16.9
=======
Version:        1.16.10
>>>>>>> b50029ea
Release:        1%{?dist}
License:        BSD
Vendor:         Microsoft Corporation
Distribution:   Mariner
Group:          System Environment/Security
URL:            https://golang.org
Source0:        https://golang.org/dl/go%{version}.src.tar.gz
Source1:        https://dl.google.com/go/go1.4-bootstrap-20171003.tar.gz
Patch0:         go14_bootstrap_aarch64.patch
Patch1:         CVE-2021-29923.patch
Obsoletes:      %{name} < %{version}
Provides:       %{name} = %{version}

%description
Go is an open source programming language that makes it easy to build simple, reliable, and efficient software.

%prep
# Setup go 1.4 bootstrap source
tar xf %{SOURCE1} --no-same-owner
patch -Np1 --ignore-whitespace < /usr/src/mariner/SOURCES/go14_bootstrap_aarch64.patch
mv -v go go-bootstrap

# Setup go source and patch
%setup -q -n go
%patch1 -p1

%build
# Build go 1.4 bootstrap
pushd /usr/src/mariner/BUILD/go-bootstrap/src
CGO_ENABLED=0 ./make.bash
popd
mv -v /usr/src/mariner/BUILD/go-bootstrap /usr/lib/golang
export GOROOT=/usr/lib/golang

# Build current go version
export GOHOSTOS=linux
export GOHOSTARCH=%{gohostarch}
export GOROOT_BOOTSTRAP=%{goroot}

export GOROOT="`pwd`"
export GOPATH=%{gopath}
export GOROOT_FINAL=%{_bindir}/go
rm -f  %{gopath}/src/runtime/*.c
pushd src
./make.bash --no-clean
popd

%install

mkdir -p %{buildroot}%{_bindir}
mkdir -p %{buildroot}%{goroot}

cp -R api bin doc favicon.ico lib pkg robots.txt src misc VERSION %{buildroot}%{goroot}

# remove the unnecessary zoneinfo file (Go will always use the system one first)
rm -rfv %{buildroot}%{goroot}/lib/time

# remove the doc Makefile
rm -rfv %{buildroot}%{goroot}/doc/Makefile

# put binaries to bindir, linked to the arch we're building,
# leave the arch independent pieces in %{goroot}
mkdir -p %{buildroot}%{goroot}/bin/linux_%{gohostarch}
ln -sfv ../go %{buildroot}%{goroot}/bin/linux_%{gohostarch}/go
ln -sfv ../gofmt %{buildroot}%{goroot}/bin/linux_%{gohostarch}/gofmt
ln -sfv %{goroot}/bin/gofmt %{buildroot}%{_bindir}/gofmt
ln -sfv %{goroot}/bin/go %{buildroot}%{_bindir}/go

# ensure these exist and are owned
mkdir -p %{buildroot}%{gopath}/src/github.com/
mkdir -p %{buildroot}%{gopath}/src/bitbucket.org/
mkdir -p %{buildroot}%{gopath}/src/code.google.com/p/

install -vdm755 %{buildroot}%{_sysconfdir}/profile.d
cat >> %{buildroot}%{_sysconfdir}/profile.d/go-exports.sh <<- "EOF"
export GOROOT=%{goroot}
export GOPATH=%{_datadir}/gocode
export GOHOSTOS=linux
export GOHOSTARCH=%{gohostarch}
export GOOS=linux
EOF

%post -p /sbin/ldconfig
%postun
/sbin/ldconfig
if [ $1 -eq 0 ]; then
  #This is uninstall
  rm %{_sysconfdir}/profile.d/go-exports.sh
  rm -rf /opt/go
  exit 0
fi

%files
%defattr(-,root,root)
%license LICENSE
%exclude %{goroot}/src/*.rc
%exclude %{goroot}/include/plan9
%{_sysconfdir}/profile.d/go-exports.sh
%{goroot}/*
%{gopath}/src
%exclude %{goroot}/src/pkg/debug/dwarf/testdata
%exclude %{goroot}/src/pkg/debug/elf/testdata
%{_bindir}/*

%changelog
<<<<<<< HEAD
=======
* Thu Nov 11 2021 Nick Samson <nisamson@microsoft.com> - 1.16.10-1
- Updated to version 1.16.10 to fix CVE-2021-41771 and CVE-2021-41772

>>>>>>> b50029ea
* Mon Nov 01 2021 Thomas Crain <thcrain@microsoft.com> - 1.16.9-1
- Updated to version 1.16.9 to fix CVE-2021-38297, CVE-2021-39293

* Fri Aug 06 2021 Nicolas Guibourge <nicolasg@microsoft.com> - 1.16.7-1
- Updated to version 1.16.7 and fix CVE-2021-29923

* Tue Jun 08 2021 Henry Beberman <henry.beberman@microsoft.com> - 1.15.13-1
- Updated to version 1.15.13 to fix CVE-2021-33194 and CVE-2021-31525

* Mon Apr 26 2021 Nicolas Guibourge <nicolasg@microsoft.com> - 1.15.11-1
- Updated to version 1.15.11 to fix CVE-2021-27918

* Wed Feb 03 2021 Andrew Phelps <anphel@microsoft.com> - 1.15.7-1
- Updated to version 1.15.7 to fix CVE-2021-3114

* Mon Nov 23 2020 Henry Beberman <henry.beberman@microsoft.com> - 1.15.5-1
- Updated to version 1.15.5

* Fri Oct 30 2020 Thomas Crain <thcrain@microsoft.com> - 1.13.15-2
- Patch CVE-2020-24553

* Tue Sep 08 2020 Nicolas Ontiveros <niontive@microsoft.com> - 1.13.15-1
- Updated to version 1.13.15, which fixes CVE-2020-14039 and CVE-2020-16845.

* Sun May 24 2020 Mateusz Malisz <mamalisz@microsoft.com> - 1.13.11-1
- Updated to version 1.13.11

* Sat May 09 2020 Nick Samson <nisamson@microsoft.com> - 1.12.5-7
- Added %%license line automatically

* Thu Apr 30 2020 Emre Girgin <mrgirgin@microsoft.com> - 1.12.5-6
- Renaming go to golang

* Thu Apr 23 2020 Nicolas Ontiveros <niontive@microsoft.com> - 1.12.5-5
- Fix CVE-2019-14809.

* Fri Mar 27 2020 Andrew Phelps <anphel@microsoft.com> - 1.12.5-4
- Support building standalone by adding go 1.4 bootstrap.

* Thu Feb 27 2020 Henry Beberman <hebeberm@microsoft.com> - 1.12.5-3
- Remove meta dependency on libc.so.6

* Thu Feb 6 2020 Andrew Phelps <anphel@microsoft.com> - 1.12.5-2
- Remove ExtraBuildRequires

* Tue Sep 03 2019 Mateusz Malisz <mamalisz@microsoft.com> - 1.12.5-1
- Initial CBL-Mariner import from Photon (license: Apache2).

* Mon Jan 21 2019 Bo Gan <ganb@vmware.com> - 1.9.7-1
- Update to 1.9.7

* Wed Oct 24 2018 Alexey Makhalov <amakhalov@vmware.com> - 1.9.4-3
- Use extra build requires

* Mon Apr 02 2018 Dheeraj Shetty <dheerajs@vmware.com> - 1.9.4-2
- Fix for CVE-2018-7187

* Thu Mar 15 2018 Xiaolin Li <xiaolinl@vmware.com> - 1.9.4-1
- Update to golang release v1.9.4

* Tue Nov 14 2017 Alexey Makhalov <amakhalov@vmware.com> - 1.9.1-2
- Aarch64 support

* Wed Nov 01 2017 Vinay Kulkarni <kulkarniv@vmware.com> - 1.9.1-1
- Update to golang release v1.9.1

* Wed May 31 2017 Xiaolin Li <xiaolinl@vmware.com> - 1.8.1-2
- Remove mercurial from buildrequires and requires.

* Tue Apr 11 2017 Danut Moraru <dmoraru@vmware.com> - 1.8.1-1
- Update Golang to version 1.8.1, updated patch0

* Wed Dec 28 2016 Xiaolin Li <xiaolinl@vmware.com> - 1.7.4-1
- Updated Golang to 1.7.4.

* Thu Oct 06 2016 ChangLee <changlee@vmware.com> - 1.6.3-2
- Modified %check

* Wed Jul 27 2016 Anish Swaminathan <anishs@vmware.com> - 1.6.3-1
- Update Golang to version 1.6.3 - fixes CVE 2016-5386

* Fri Jul 8 2016 Harish Udaiya Kumar <hudaiyakumar@vmware.com> - 1.6.2-1
- Updated the Golang to version 1.6.2

* Thu Jun 2 2016 Priyesh Padmavilasom <ppadmavilasom@vmware.com> - 1.4.2-5
- Fix script syntax

* Tue May 24 2016 Priyesh Padmavilasom <ppadmavilasom@vmware.com> - 1.4.2-4
- GA - Bump release of all rpms

* Thu May 05 2016 Kumar Kaushik <kaushikk@vmware.com> - 1.4.2-3
- Handling upgrade scenario pre/post/un scripts.

* Wed Dec 09 2015 Anish Swaminathan <anishs@vmware.com> - 1.4.2-2
- Edit post script.

* Mon Aug 03 2015 Vinay Kulkarni <kulkarniv@vmware.com> - 1.4.2-1
- Update to golang release version 1.4.2

* Fri Oct 17 2014 Divya Thaluru <dthaluru@vmware.com> - 1.3.3-1
- Initial build.  First version<|MERGE_RESOLUTION|>--- conflicted
+++ resolved
@@ -12,11 +12,7 @@
 %define __find_requires %{nil}
 Summary:        Go
 Name:           golang
-<<<<<<< HEAD
-Version:        1.16.9
-=======
 Version:        1.16.10
->>>>>>> b50029ea
 Release:        1%{?dist}
 License:        BSD
 Vendor:         Microsoft Corporation
@@ -122,12 +118,9 @@
 %{_bindir}/*
 
 %changelog
-<<<<<<< HEAD
-=======
 * Thu Nov 11 2021 Nick Samson <nisamson@microsoft.com> - 1.16.10-1
 - Updated to version 1.16.10 to fix CVE-2021-41771 and CVE-2021-41772
 
->>>>>>> b50029ea
 * Mon Nov 01 2021 Thomas Crain <thcrain@microsoft.com> - 1.16.9-1
 - Updated to version 1.16.9 to fix CVE-2021-38297, CVE-2021-39293
 
