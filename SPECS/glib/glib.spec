--- conflicted
+++ resolved
@@ -1,7 +1,7 @@
 Summary:        Low-level libraries useful for providing data structure handling for C.
 Name:           glib
 Version:        2.60.1
-Release:        2%{?dist}
+Release:        3%{?dist}
 License:        LGPLv2+
 Vendor:         Microsoft Corporation
 Distribution:   Mariner
@@ -135,18 +135,16 @@
 %doc %{_datadir}/gtk-doc/html/*
 
 %changelog
-<<<<<<< HEAD
-* Fri Apr 27 2021 Thomas Crain <thcrain@microsoft.com> - 2.60.1-2
+* Fri Apr 27 2021 Thomas Crain <thcrain@microsoft.com> - 2.60.1-3
 - Remove CVE-2019-13012 patch (already in the this version)
 - Exclude doubly-packaged files from devel subpackage
 - Merge the following releases from 1.0 to dev branch
 - nisamson@microsoft.com, 2.58.0-7: Added patch for CVE-2020-35457, removed %%sha, license verified.
 - thcrain@microsoft.com, 2.58.0-8: Added patch for CVE-2021-27218, CVE-2021-27219
 - niontive@microsoft.com, 2.58.0-9: Added patch for CVE-2021-28153
-=======
+
 * Fri Apr 16 2021 Henry Li <lihl@microsoft.com> - 2.60.1-2
 - Add libselinux as runtime requirement for glib
->>>>>>> 6f354a36
 
 * Fri Apr 16 2021 Henry Li <lihl@microsoft.com> - 2.60.1-1
 - Upgrade to version 2.60.1
