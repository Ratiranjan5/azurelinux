%global debug_package %{nil}
%define upstream_name containerd-cc
%define upstream_repo confidential-containers-containerd
%define commit_hash e55e17bb9c75834c863d422bc38b54b0056e467a

Summary: Industry-standard container runtime for confidential containers
Name: moby-%{upstream_name}
Version: 1.7.2
<<<<<<< HEAD
Release: 2%{?dist}
=======
Release: 3%{?dist}
>>>>>>> 3798a92d
License: ASL 2.0
Group: Tools/Container
URL: https://www.containerd.io
Vendor: Microsoft Corporation
Distribution: Mariner

Source0:  https://github.com/microsoft/confidential-containers-containerd/archive/refs/tags/%{version}.tar.gz#/%{name}-%{version}.tar.gz
Source1: containerd.service
Source2: containerd.toml
Patch0: CVE-2023-47108.patch

%{?systemd_requires}

BuildRequires: btrfs-progs-devel
BuildRequires: git
BuildRequires: golang >= 1.19.0
BuildRequires: go-md2man
BuildRequires: make
BuildRequires: systemd-rpm-macros

Requires: moby-runc >= 1.1.0

Conflicts: moby-containerd
Conflicts: moby-engine <= 3.0.10

Obsoletes: containerd
Obsoletes: containerd-io

%description
This is the containerd runtime meant for use with confidential containers

%prep
%autosetup -p1 -n %{upstream_repo}-%{version}

%build
export BUILDTAGS="-mod=vendor"
make VERSION="%{version}" REVISION="%{commit_hash}" binaries man

%check
export BUILDTAGS="-mod=vendor"
make VERSION="%{version}" REVISION="%{commit_hash}" test

%install
make VERSION="%{version}" REVISION="%{commit_hash}" DESTDIR="%{buildroot}" PREFIX="/usr" install install-man

mkdir -p %{buildroot}/%{_unitdir}
install -D -p -m 0644 %{SOURCE1} %{buildroot}%{_unitdir}/containerd.service
install -D -p -m 0644 %{SOURCE2} %{buildroot}%{_sysconfdir}/containerd/config.toml

%post
%systemd_post containerd.service

if [ $1 -eq 1 ]; then # Package install
	systemctl enable containerd.service > /dev/null 2>&1 || :
	systemctl start containerd.service > /dev/null 2>&1 || :
fi

%preun
%systemd_preun containerd.service

%postun
%systemd_postun_with_restart containerd.service

%files
%license LICENSE NOTICE
%{_bindir}/*
%{_mandir}/*
%config(noreplace) %{_unitdir}/containerd.service
%config(noreplace) %{_sysconfdir}/containerd/config.toml

%changelog
<<<<<<< HEAD
=======
* Wed Dec 20 2023 Manuel Huber <mahuber@microsoft.com> - 1.7.2-3
- Set oom_score_adj of containerd to -999

>>>>>>> 3798a92d
* Wed Nov 23 2023 Bala <balakumaran.kannan@gmail.com> - 1.7.2-2
- Fix CVE-2023-47108 by backporting the fix made for otel-grpc-0.40.0

* Fri Nov 08 2023 Saul Paredes <saulparedes@microsoft.com> - 1.7.2-1
- Always add TargetLayerDigestLabel label to snapshots

* Mon Oct 16 2023 CBL-Mariner Servicing Account <cblmargh@microsoft.com> - 1.7.1-6
- Bump release to rebuild with go 1.20.9

* Tue Oct 10 2023 Dan Streetman <ddstreet@ieee.org> - 1.7.1-5
- Bump release to rebuild with updated version of Go.

* Mon Aug 07 2023 CBL-Mariner Servicing Account <cblmargh@microsoft.com> - 1.7.1-4
- Bump release to rebuild with go 1.19.12

* Thu Jul 13 2023 CBL-Mariner Servicing Account <cblmargh@microsoft.com> - 1.7.1-3
- Bump release to rebuild with go 1.19.11

* Thu Jun 15 2023 CBL-Mariner Servicing Account <cblmargh@microsoft.com> - 1.7.1-2
- Bump release to rebuild with go 1.19.10

* Mon May 22 2023 Dallas Delaney <dadelan@microsoft.com> - 1.7.1-1
- Fix unit test arguments for TestSnapshotterFromPodSandboxConfig

* Wed May 17 2023 Dallas Delaney <dadelan@microsoft.com> - 1.7.0-2
- Add build version dependency on golang

* Tue Apr 25 2023 Dallas Delaney <dadelan@microsoft.com> - 1.7.0-1
- Add initial spec
- License verified.
- Original version for CBL-Mariner<|MERGE_RESOLUTION|>--- conflicted
+++ resolved
@@ -6,11 +6,7 @@
 Summary: Industry-standard container runtime for confidential containers
 Name: moby-%{upstream_name}
 Version: 1.7.2
-<<<<<<< HEAD
-Release: 2%{?dist}
-=======
 Release: 3%{?dist}
->>>>>>> 3798a92d
 License: ASL 2.0
 Group: Tools/Container
 URL: https://www.containerd.io
@@ -82,12 +78,9 @@
 %config(noreplace) %{_sysconfdir}/containerd/config.toml
 
 %changelog
-<<<<<<< HEAD
-=======
 * Wed Dec 20 2023 Manuel Huber <mahuber@microsoft.com> - 1.7.2-3
 - Set oom_score_adj of containerd to -999
 
->>>>>>> 3798a92d
 * Wed Nov 23 2023 Bala <balakumaran.kannan@gmail.com> - 1.7.2-2
 - Fix CVE-2023-47108 by backporting the fix made for otel-grpc-0.40.0
 
