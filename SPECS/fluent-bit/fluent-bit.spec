Summary:        Fast and Lightweight Log processor and forwarder for Linux, BSD and OSX
Name:           fluent-bit
Version:        2.1.10
<<<<<<< HEAD
Release:        2%{?dist}
=======
Release:        3%{?dist}
>>>>>>> 3798a92d
License:        Apache-2.0
Vendor:         Microsoft Corporation
Distribution:   Mariner
URL:            https://fluentbit.io
Source0:        https://github.com/fluent/%{name}/archive/refs/tags/v%{version}.tar.gz#/%{name}-%{version}.tar.gz
Patch0:         CVE-2023-48105.patch
<<<<<<< HEAD
=======
Patch1:         CVE-2023-52284.patch
>>>>>>> 3798a92d
BuildRequires:  bison
BuildRequires:  cmake
BuildRequires:  cyrus-sasl-devel
BuildRequires:  doxygen
BuildRequires:  flex
BuildRequires:  gcc-c++
BuildRequires:  gnutls-devel
BuildRequires:  graphviz
BuildRequires:  libpq-devel
BuildRequires:  libyaml-devel
BuildRequires:  make
BuildRequires:  openssl-devel
BuildRequires:  pkgconfig
BuildRequires:  systemd-devel
BuildRequires:  systemd-rpm-macros
BuildRequires:  zlib-devel

%description

Fluent Bit is a fast Log Processor and Forwarder for Linux, Embedded Linux, MacOS and BSD
family operating systems. It's part of the Fluentd Ecosystem and a CNCF sub-project.

%package devel
Summary:        Development files for %{name}
Requires:       %{name} = %{version}

%description devel
Development files for %{name}

%prep
%autosetup -p1

%build

%cmake\
    -DCMAKE_BUILD_TYPE=RelWithDebInfo \
    -DFLB_EXAMPLES=Off \
    -DFLB_OUT_SLACK=Off \
    -DFLB_IN_SYSTEMD=On \
    -DFLB_OUT_TD=Off \
    -DFLB_OUT_ES=Off \
    -DFLB_SHARED_LIB=On \
%if %{with_check}
    -DFLB_TESTS_RUNTIME=On \
    -DFLB_TESTS_INTERNAL=On \
%endif
    -DFLB_RELEASE=On \
    -DFLB_DEBUG=Off \
    -DFLB_TLS=On \
    -DFLB_JEMALLOC=On \
    -DFLB_LUAJIT=Off \

%cmake_build

%install
%cmake_install

%check
%ctest --exclude-regex "flb-rt-in_podman_metrics|flb-rt-filter_lua|.*\\.sh"

%files
%license LICENSE
%doc README.md
%exclude %{_prefix}/src/debug
%{_unitdir}/fluent-bit.service
%{_bindir}/*
%{_prefix}%{_sysconfdir}/fluent-bit/*

%files devel
%{_includedir}/*
%{_libdir}/fluent-bit/*.so

%changelog
<<<<<<< HEAD
=======
* Wed Jan 10 2024 Henry Li <lihl@microsoft.com> - 2.1.10-3
- Address CVE-2023-52284
- Change to autosetup

>>>>>>> 3798a92d
* Wed Dec 06 2023 Chris Gunn <chrisgun@Microsoft.com> - 2.1.10-2
- CVE-2023-48105

* Tue Oct 31 2023 CBL-Mariner Servicing Account <cblmargh@microsoft.com> - 2.1.10-1
- Auto-upgrade to 2.1.10 - upgrade to latest

* Wed Sep 20 2023 Jon Slobodzian <joslobo@microsoft.com> - 2.0.9-2
- Recompile with stack-protection fixed gcc version (CVE-2023-4039)

* Fri Feb 24 2023 Olivia Crain <oliviacrain@microsoft.com> - 2.0.9-1
- Upgrade version to 2.0.9
- Use SPDX license expression in license tag
- Explicitly disable luajit

* Wed Aug 03 2022 Suresh Babu Chalamalasetty <schalam@microsoft.com> - 1.9.6-1
- Upgrade version to 1.9.6
- Add build time dependency libyaml-devel

* Thu Feb 19 2022 Sriram Nambakam <snambakam@microsoft.com> - 1.8.12-2
- Compile with -DFLB_JEMALLOC=on.

* Tue Feb 01 2022 Cameron Baird <cameronbaird@microsoft.com> - 1.8.12-1
- Update to version 1.8.12

* Mon May 24 2021 Suresh Babu Chalamalasetty <schalam@microsoft.com> - 1.5.2-1
- Update to version 1.5.2

* Mon Oct 19 2020 Pawel Winogrodzki <pawelwi@microsoft.com> - 1.4.1-2
- License verified.
- Fixed source URL.
- Added 'Vendor' and 'Distribution' tags.

* Mon Mar 30 2020 Jonathan Chiu <jochi@microsoft.com> - 1.4.1-1
- Original version for CBL-Mariner.<|MERGE_RESOLUTION|>--- conflicted
+++ resolved
@@ -1,21 +1,14 @@
 Summary:        Fast and Lightweight Log processor and forwarder for Linux, BSD and OSX
 Name:           fluent-bit
 Version:        2.1.10
-<<<<<<< HEAD
-Release:        2%{?dist}
-=======
 Release:        3%{?dist}
->>>>>>> 3798a92d
 License:        Apache-2.0
 Vendor:         Microsoft Corporation
 Distribution:   Mariner
 URL:            https://fluentbit.io
 Source0:        https://github.com/fluent/%{name}/archive/refs/tags/v%{version}.tar.gz#/%{name}-%{version}.tar.gz
 Patch0:         CVE-2023-48105.patch
-<<<<<<< HEAD
-=======
 Patch1:         CVE-2023-52284.patch
->>>>>>> 3798a92d
 BuildRequires:  bison
 BuildRequires:  cmake
 BuildRequires:  cyrus-sasl-devel
@@ -89,13 +82,10 @@
 %{_libdir}/fluent-bit/*.so
 
 %changelog
-<<<<<<< HEAD
-=======
 * Wed Jan 10 2024 Henry Li <lihl@microsoft.com> - 2.1.10-3
 - Address CVE-2023-52284
 - Change to autosetup
 
->>>>>>> 3798a92d
 * Wed Dec 06 2023 Chris Gunn <chrisgun@Microsoft.com> - 2.1.10-2
 - CVE-2023-48105
 
