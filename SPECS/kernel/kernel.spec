--- conflicted
+++ resolved
@@ -28,11 +28,7 @@
 Summary:        Linux Kernel
 Name:           kernel
 Version:        5.15.167.1
-<<<<<<< HEAD
-Release:        1%{?dist}
-=======
 Release:        2%{?dist}
->>>>>>> bec03956
 License:        GPLv2
 Vendor:         Microsoft Corporation
 Distribution:   Mariner
@@ -430,12 +426,9 @@
 %{_sysconfdir}/bash_completion.d/bpftool
 
 %changelog
-<<<<<<< HEAD
-=======
 * Wed Oct 23 2024 Rachel Menge <rachelmenge@microsoft.com> - 5.15.167.1-2
 - Remove Amateur Radio X.25 PLP Rose for CVE-2022-2961
 
->>>>>>> bec03956
 * Wed Sep 18 2024 CBL-Mariner Servicing Account <cblmargh@microsoft.com> - 5.15.167.1-1
 - Auto-upgrade to 5.15.167.1
 
