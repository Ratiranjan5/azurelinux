%global debug_package %{nil}

# This should be a subpackage of the kernel package, but due to
# "circular dependencies" that is not possible, so this is instead a
# separate source package

# Note - while Fedora's kernel version includes the %%_target_cpu as a
# suffix, our kernel version does not.
%define kernelver %{version}-%{release}

%define cmdline console=ttyS0

Summary:        Unified Kernel Image
Name:           kernel-uki
Version:        6.6.64.2
<<<<<<< HEAD
Release:        1%{?dist}
=======
Release:        9%{?dist}
>>>>>>> bfd36df1
License:        GPLv2
Vendor:         Microsoft Corporation
Distribution:   Azure Linux
Group:          System Environment/Kernel
URL:            https://github.com/microsoft/CBL-Mariner-Linux-Kernel
Source0:        kernel-uki-dracut.conf

BuildRequires:  kernel = %{version}-%{release}
BuildRequires:  systemd-ukify
BuildRequires:  dracut
BuildRequires:  binutils
BuildRequires:  systemd-boot
BuildRequires:  systemd-udev
BuildRequires:  system-release
BuildRequires:  tpm2-tools
BuildRequires:  cryptsetup
BuildRequires:  device-mapper
BuildRequires:  kbd
ExclusiveArch:  x86_64

%description
The kernel-uki package contains the Linux kernel packaged as a Unified
Kernel Image (UKI).

%prep
%setup -c -T

%build
dracut --conf=%{SOURCE0} --confdir=$(mktemp -d) --logfile=$(mktemp) \
       --verbose \
       --kver %{kernelver} \
       --kernel-image /lib/modules/%{kernelver}/vmlinuz \
       --kernel-cmdline "%{cmdline}" initrd
ukify build \
      --uname %{kernelver} \
      --linux /lib/modules/%{kernelver}/vmlinuz \
      --initrd initrd \
      --cmdline "%{cmdline}" \
      --output vmlinuz-uki.efi

%install
install -vdm 700 %{buildroot}/boot
install -vdm 700 %{buildroot}/lib/modules/%{kernelver}
install -vm 600 vmlinuz-uki.efi %{buildroot}/boot/vmlinuz-uki-%{kernelver}.efi
ln -s /boot/vmlinuz-uki-%{kernelver}.efi %{buildroot}/lib/modules/%{kernelver}/vmlinuz-uki.efi

# install to ESP
install -vdm 700 %{buildroot}/boot/efi/EFI/Linux
cp %{buildroot}/boot/vmlinuz-uki-%{kernelver}.efi %{buildroot}/boot/efi/EFI/Linux/vmlinuz-uki-%{kernelver}.efi

%files
/boot/vmlinuz-uki-%{kernelver}.efi
/lib/modules/%{kernelver}/vmlinuz-uki.efi
/boot/efi/EFI/Linux/vmlinuz-uki-%{kernelver}.efi

%changelog
<<<<<<< HEAD
=======
* Wed Feb 05 2025 Tobias Brick <tobiasb@microsoft.com> - 6.6.64.2-9
- Bump release to match kernel

* Tue Feb 04 2025 Alberto David Perez Guevara <aperezguevar@microsoft.com> - 6.6.64.2-8
- Bump release to match kernel

* Fri Jan 31 2025 Alberto David Perez Guevara <aperezguevar@microsoft.com> - 6.6.64.2-7
- Bump release to match kernel

* Fri Jan 31 2025 Alberto David Perez Guevara <aperezguevar@microsoft.com> - 6.6.64.2-6
- Bump release to match kernel

* Thu Jan 30 2025 Rachel Menge <rachelmenge@microsoft.com> - 6.6.64.2-5
- Bump release to match kernel

* Sat Jan 18 2025 Rachel Menge <rachelmenge@microsoft.com> - 6.6.64.2-4
- Bump release to match kernel

* Thu Jan 16 2025 Rachel Menge <rachelmenge@microsoft.com> - 6.6.64.2-3
- Bump release to match kernel

* Fri Jan 10 2025 Rachel Menge <rachelmenge@microsoft.com> - 6.6.64.2-2
- Bump release to match kernel

>>>>>>> bfd36df1
* Thu Jan 09 2025 CBL-Mariner Servicing Account <cblmargh@microsoft.com> - 6.6.64.2-1
- Auto-upgrade to 6.6.64.2

* Wed Jan 08 2025 Tobias Brick <tobiasb@microsoft.com> - 6.6.57.1-8
- Bump release to match kernel

* Sun Dec 22 2024 Ankita Pareek <ankitapareek@microsoft.com> - 6.6.57.1-7
- Bump release to match kernel

* Wed Dec 18 2024 Rachel Menge <rachelmenge@microsoft.com> - 6.6.57.1-6
- Bump release to match kernel-64k

* Mon Nov 25 2024 Chris Co <chrco@microsoft.com> - 6.6.57.1-5
- Bump release to match kernel

* Wed Nov 06 2024 Suresh Babu Chalamalasetty <schalam@microsoft.com> - 6.6.57.1-4
- Bump release to match kernel

* Tue Nov 05 2024 Chris Co <chrco@microsoft.com> - 6.6.57.1-3
- Bump release to match kernel

* Wed Oct 30 2024 Thien Trung Vuong <tvuong@microsoft.com> - 6.6.57.1-2
- Remove noxsaves parameter from cmdline

* Tue Oct 29 2024 CBL-Mariner Servicing Account <cblmargh@microsoft.com> - 6.6.57.1-1
- Auto-upgrade to 6.6.57.1

* Thu Oct 24 2024 Rachel Menge <rachelmenge@microsoft.com> - 6.6.56.1-5
- Bump release to match kernel

* Wed Oct 23 2024 Rachel Menge <rachelmenge@microsoft.com> - 6.6.56.1-4
- Bump release to match kernel

* Wed Oct 23 2024 Rachel Menge <rachelmenge@microsoft.com> - 6.6.56.1-3
- Bump release to match kernel

* Tue Oct 22 2024 Rachel Menge <rachelmenge@microsoft.com> - 6.6.56.1-2
- Bump release to match kernel

* Thu Oct 17 2024 CBL-Mariner Servicing Account <cblmargh@microsoft.com> - 6.6.56.1-1
- Auto-upgrade to 6.6.56.1

* Thu Oct 03 2024 Rachel Menge <rachelmenge@microsoft.com> - 6.6.51.1-5
- Bump release to match kernel

* Wed Oct 02 2024 Rachel Menge <rachelmenge@microsoft.com> - 6.6.51.1-4
- Bump release to match kernel

* Tue Sep 24 2024 Jo Zzsi <jozzsicsataban@gmail.com> - 6.6.51.1-3
- Remove dbus from initrd

* Fri Sep 20 2024 Chris Co <chrco@microsoft.com> - 6.6.51.1-2
- Bump release to match kernel

* Wed Sep 18 2024 CBL-Mariner Servicing Account <cblmargh@microsoft.com> - 6.6.51.1-1
- Auto-upgrade to 6.6.51.1

* Fri Sep 13 2024 Thien Trung Vuong <tvuong@microsoft.com> - 6.6.47.1-7
- Install binary to ESP

* Fri Sep 13 2024 Rachel Menge <rachelmenge@microsoft.com> - 6.6.47.1-6
- Bump release to match kernel

* Thu Sep 12 2024 Rachel Menge <rachelmenge@microsoft.com> - 6.6.47.1-5
- Bump release to match kernel

* Thu Sep 12 2024 Rachel Menge <rachelmenge@microsoft.com> - 6.6.47.1-4
- Bump release to match kernel

* Wed Sep 04 2024 Rachel Menge <rachelmenge@microsoft.com> - 6.6.47.1-3
- Bump release to match kernel

* Thu Aug 29 2024 Jo Zzsi <jozzsicsataban@gmail.com> - 6.6.47.1-2
- Remove usrmount from initrd

* Thu Aug 22 2024 CBL-Mariner Servicing Account <cblmargh@microsoft.com> - 6.6.47.1-1
- Auto-upgrade to 6.6.47.1

* Wed Aug 14 2024 CBL-Mariner Servicing Account <cblmargh@microsoft.com> - 6.6.44.1-1
- Auto-upgrade to 6.6.44.1

* Sat Aug 10 2024 Thien Trung Vuong <tvuong@microsoft.com> - 6.6.43.1-7
- Include systemd-cryptsetup in UKI

* Wed Aug 07 2024 Thien Trung Vuong <tvuong@microsoft.com> - 6.6.43.1-6
- Rebuild UKI with new initrd

* Tue Aug 06 2024 Chris Co <chrco@microsoft.com> - 6.6.43.1-5
- Bump release to match kernel

* Sat Aug 03 2024 Chris Co <chrco@microsoft.com> - 6.6.43.1-4
- Bump release to match kernel

* Thu Aug 01 2024 Rachel Menge <rachelmenge@microsoft.com> - 6.6.43.1-3
- Bump release to match kernel

* Wed Jul 31 2024 Chris Co <chrco@microsoft.com> - 6.6.43.1-2
- Bump release to match kernel

* Tue Jul 30 2024 CBL-Mariner Servicing Account <cblmargh@microsoft.com> - 6.6.43.1-1
- Auto-upgrade to 6.6.43.1

* Tue Jul 30 2024 Chris Co <chrco@microsoft.com> - 6.6.39.1-2
- Bump release to match kernel

* Fri Jul 26 2024 CBL-Mariner Servicing Account <cblmargh@microsoft.com> - 6.6.39.1-1
- Auto-upgrade to 6.6.39.1

* Tue Jul 16 2024 Kelsey Steele <kelseysteele@microsoft.com> - 6.6.35.1-6
- Bump release to match kernel

* Wed Jul 10 2024 Thien Trung Vuong <tvuong@microsoft.com> - 6.6.35.1-5
- Add tag to build exclusively on x86_64

* Fri Jul 05 2024 Gary Swalling <gaswal@microsoft.com> - 6.6.35.1-4
- Bump release to match kernel

* Mon Jul 01 2024 Rachel Menge <rachelmenge@microsoft.com> - 6.6.35.1-3
- Bump release to match kernel

* Fri Jun 28 2024 Rachel Menge <rachelmenge@microsoft.com> - 6.6.35.1-2
- Bump release to match kernel

* Tue Jun 25 2024 CBL-Mariner Servicing Account <cblmargh@microsoft.com> - 6.6.35.1-1
- Auto-upgrade to 6.6.35.1

* Wed Jun 12 2024 Dan Streetman <ddstreet@microsoft.com> - 6.6.29.1-6
- include i18n (kbd package) in UKI, to provide loadkeys binary so
  systemd-vconsole-setup works

* Tue Jun 11 2024 Juan Camposeco <juanarturoc@microsoft.com> - 6.6.29.1-5
- Bump release to match kernel

* Thu Apr 25 2024 Dan Streetman <ddstreet@microsoft.com> - 6.6.29.1-4
- Original version for Azure Linux.
- License verified.<|MERGE_RESOLUTION|>--- conflicted
+++ resolved
@@ -13,11 +13,7 @@
 Summary:        Unified Kernel Image
 Name:           kernel-uki
 Version:        6.6.64.2
-<<<<<<< HEAD
-Release:        1%{?dist}
-=======
 Release:        9%{?dist}
->>>>>>> bfd36df1
 License:        GPLv2
 Vendor:         Microsoft Corporation
 Distribution:   Azure Linux
@@ -74,8 +70,6 @@
 /boot/efi/EFI/Linux/vmlinuz-uki-%{kernelver}.efi
 
 %changelog
-<<<<<<< HEAD
-=======
 * Wed Feb 05 2025 Tobias Brick <tobiasb@microsoft.com> - 6.6.64.2-9
 - Bump release to match kernel
 
@@ -100,7 +94,6 @@
 * Fri Jan 10 2025 Rachel Menge <rachelmenge@microsoft.com> - 6.6.64.2-2
 - Bump release to match kernel
 
->>>>>>> bfd36df1
 * Thu Jan 09 2025 CBL-Mariner Servicing Account <cblmargh@microsoft.com> - 6.6.64.2-1
 - Auto-upgrade to 6.6.64.2
 
