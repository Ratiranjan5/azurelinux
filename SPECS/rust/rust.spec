# Prevent librustc_driver from inadvertently being listed as a requirement
%global __requires_exclude ^librustc_driver-

# Release date and version of stage 0 compiler can be found in "src/stage0" inside the extracted "Source0".
# Look for "date:" and "rustc:".
%define release_date 2025-02-20
%define stage0_version 1.85.0

Summary:        Rust Programming Language
Name:           rust
Version:        1.86.0
Release:        4%{?dist}
License:        (ASL 2.0 OR MIT) AND BSD AND CC-BY-3.0
Vendor:         Microsoft Corporation
Distribution:   Azure Linux
Group:          Applications/System
URL:            https://www.rust-lang.org/
# Notes:
#  - rust source official repo is https://github.com/rust-lang/rust
#  - cargo source official repo is https://github.com/rust-lang/cargo
#  - crates.io source official repo is https://github.com/rust-lang/crates.io
Source0:        https://static.rust-lang.org/dist/rustc-%{version}-src.tar.xz
# Note: the rust-%%{version}-cargo.tar.gz file contains a cache created by capturing the contents downloaded into $CARGO_HOME.
# To update the cache, leverage the: generate_source_tarball.sh
#
# An example run for rust 1.68.2:
# - Download Rust Source (1.68.2):
#   wget https://static.rust-lang.org/dist/rustc-1.68.2-src.tar.xz
# - Create a directory to store the output from the script:
#   mkdir rustOutputDir
# - Get prereqs for the script (for a mariner container):
#   tdnf -y install rust wget jq tar ca-certificates
# - Run the script:
#   ./generate_source_tarball --srcTarball path/to/rustc-1.68.2-src.tar.xz --outFolder path/to/rustOutputDir --pkgVersion 1.68.2
#

Source1:        rustc-%{version}-src-cargo.tar.gz
Source2:        https://static.rust-lang.org/dist/%{release_date}/cargo-%{stage0_version}-x86_64-unknown-linux-gnu.tar.xz
Source3:        https://static.rust-lang.org/dist/%{release_date}/rustc-%{stage0_version}-x86_64-unknown-linux-gnu.tar.xz
Source4:        https://static.rust-lang.org/dist/%{release_date}/rust-std-%{stage0_version}-x86_64-unknown-linux-gnu.tar.xz
Source5:        https://static.rust-lang.org/dist/%{release_date}/cargo-%{stage0_version}-aarch64-unknown-linux-gnu.tar.xz
Source6:        https://static.rust-lang.org/dist/%{release_date}/rustc-%{stage0_version}-aarch64-unknown-linux-gnu.tar.xz
Source7:        https://static.rust-lang.org/dist/%{release_date}/rust-std-%{stage0_version}-aarch64-unknown-linux-gnu.tar.xz
Patch0:		CVE-2025-4574.patch
Patch1:         CVE-2025-53605.patch
BuildRequires:  binutils
BuildRequires:  cmake
# make sure rust relies on curl from CBL-Mariner (instead of using its vendored flavor)
BuildRequires:  curl-devel
BuildRequires:  git
BuildRequires:  glibc
# make sure rust relies on libgit2 from CBL-Mariner (instead of using its vendored flavor)
BuildRequires:  libgit2-devel
# make sure rust relies on nghttp2 from CBL-Mariner (instead of using its vendored flavor)
BuildRequires:  nghttp2-devel
BuildRequires:  ninja-build
# make sure rust relies on openssl from CBL-Mariner (instead of using its vendored flavor)
BuildRequires:  openssl-devel
BuildRequires:  python3
# make sure rust depends on system zlib
BuildRequires:  zlib-devel
%if 0%{?with_check}
BuildRequires:  glibc-static >= 2.38-12%{?dist}
BuildRequires:	sudo
%endif
# rustc uses a C compiler to invoke the linker, and links to glibc in most cases
Requires:       binutils
Requires:       curl
Requires:       gcc
Requires:       glibc-devel
Requires:       libgit2
Requires:       nghttp2
Requires:       openssl
Provides:       cargo = %{version}-%{release}

%description
Rust Programming Language

%package doc
Summary:        Rust documentation.
BuildArch:      noarch

%description doc
Documentation package for Rust.

%prep
# Setup .cargo directory
mkdir -p $HOME
pushd $HOME
tar -xf %{SOURCE1} --no-same-owner
popd
%autosetup -p1 -n rustc-%{version}-src

# Setup build/cache directory
BUILD_CACHE_DIR="build/cache/%{release_date}"
mkdir -pv "$BUILD_CACHE_DIR"
%ifarch x86_64
cp %{SOURCE2} "$BUILD_CACHE_DIR"
cp %{SOURCE3} "$BUILD_CACHE_DIR"
cp %{SOURCE4} "$BUILD_CACHE_DIR"
%endif
%ifarch aarch64
cp %{SOURCE5} "$BUILD_CACHE_DIR"
cp %{SOURCE6} "$BUILD_CACHE_DIR"
cp %{SOURCE7} "$BUILD_CACHE_DIR"
%endif

%build
# Disable symbol generation
export CFLAGS="`echo " %{build_cflags} " | sed 's/ -g//'`"
export CXXFLAGS="`echo " %{build_cxxflags} " | sed 's/ -g//'`"

sh ./configure \
    --prefix=%{_prefix} \
    --enable-extended \
    --enable-profiler \
    --tools="cargo,clippy,rustfmt,rust-analyzer-proc-macro-srv" \
    --release-channel="stable" \
    --release-description="Azure Linux %{version}-%{release}"

# SUDO_USER=root bypasses a check in the python bootstrap that
# makes rust refuse to pull sources from the internet
USER=root SUDO_USER=root %make_build

%check
# We expect to generate dynamic CI contents in this folder, but it will fail since the .github folder is not included
# with the published sources.
mkdir -p .github/workflows

ln -s %{_topdir}/BUILD/rustc-%{version}-src/build/x86_64-unknown-linux-gnu/stage2-tools-bin/rustfmt %{_topdir}/BUILD/rustc-%{version}-src/build/x86_64-unknown-linux-gnu/stage0/bin/
ln -s %{_topdir}/BUILD/rustc-%{version}-src/vendor/ /root/vendor
# Since mariner has `aarch64-unknown-linux-gnu-gcc` as native compiler in arm64 and a ptest is expecting `aarch64-linux-gnu-gcc`
ln -s /usr/bin/aarch64-unknown-linux-gnu-gcc /usr/bin/aarch64-linux-gnu-gcc
# remove rustdoc ui flaky test issue-98690.rs (which is tagged with 'unstable-options')
rm -v ./tests/rustdoc-ui/issues/issue-98690.*
useradd -m -d /home/test test
chown -R test:test .
sudo -u test %make_build check
userdel -r test
%install
USER=root SUDO_USER=root %make_install
mv %{buildroot}%{_docdir}/cargo/LICENSE-THIRD-PARTY .
rm %{buildroot}%{_docdir}/rustc/{COPYRIGHT-library.html,COPYRIGHT.html}
rm %{buildroot}%{_docdir}/cargo/{LICENSE-APACHE,LICENSE-MIT}
rm %{buildroot}%{_docdir}/clippy/{LICENSE-APACHE,LICENSE-MIT}
rm %{buildroot}%{_docdir}/rustfmt/{LICENSE-APACHE,LICENSE-MIT}
rm %{buildroot}%{_docdir}/docs/html/.lock

%ldconfig_scriptlets

%files
%license LICENSE-APACHE LICENSE-MIT LICENSE-THIRD-PARTY COPYRIGHT
%{_bindir}/rustc
%{_bindir}/rustdoc
%{_bindir}/rust-lldb
%{_libdir}/lib*.so
%{_libdir}/rustlib/*
%{_libexecdir}/rust-analyzer-proc-macro-srv
%{_bindir}/rust-gdb
%{_bindir}/rust-gdbgui
%{_bindir}/cargo
%{_bindir}/cargo-clippy
%{_bindir}/cargo-fmt
%{_bindir}/clippy-driver
%{_bindir}/rustfmt
%{_datadir}/zsh/*
%{_sysconfdir}/bash_completion.d/cargo

%files doc
%license LICENSE-APACHE LICENSE-MIT LICENSE-THIRD-PARTY COPYRIGHT
%license %{_docdir}/rustc/licenses/*
%doc %{_docdir}/rustc/README.md
%doc %{_docdir}/cargo/*
%doc %{_docdir}/rustfmt/*
%doc %{_docdir}/clippy/*
%doc %{_docdir}/docs/html/*
%doc CONTRIBUTING.md README.md RELEASES.md
%doc src/tools/clippy/CHANGELOG.md
%doc src/tools/rustfmt/Configurations.md
%{_mandir}/man1/*

%changelog
<<<<<<< HEAD
* Tue Jul 29 2025 Andrew Phelps <anphel@microsoft.com> - 1.86.0-4
- Bump to rebuild with updated glibc
=======
* Mon Jul 21 2025 Jyoti Kanase <v-jykanase@microsoft.com> - 1.86.0-4
- patch for CVE-2025-53605
>>>>>>> 1472413a

* Fri Jun 13 2025 Kavya Sree Kaitepalli <kkaitepalli@microsoft.com> - 1.86.0-3
- Patch CVE-2025-4574

* Thu May 22 2025 Kanishk Bansal <kanbansal@microsoft.com> - 1.86.0-2
- Bump to rebuild with updated glibc


* Tue May 13 2025 Kavya Sree Kaitepalli <kkaitepalli@microsoft.com> - 1.86.0-1
- Upgrade to 1.86.0

* Mon May 12 2025 Andrew Phelps <anphel@microsoft.com> - 1.85.0-2
- Bump to rebuild with updated glibc

* Sun Apr 20 2025 Kavya Sree Kaitepalli <kkaitepalli@microsoft.com> - 1.85.0-1
- Upgrade to 1.85.0
- Drop patches
- Remove expand-yaml-anchors tool in %check
- Remove rust-demangler tool 
- Update generate_source_tarball script
- Run %check as test user
- Add explicit build dependency on zlib

* Thu Feb 27 2025 Chris Co <chrco@microsoft.com> - 1.75.0-12
- Bump to rebuild with updated glibc

* Mon Aug 26 2024 Rachel Menge <rachelmenge@microsoft.com> - 1.75.0-11
- Update to build dep latest glibc-static version

* Wed Aug 21 2024 Chris Co <chrco@microsoft.com> - 1.75.0-10
- Bump to rebuild with updated glibc

* Fri Aug 09 2024 corvus-callidus <108946721+corvus-callidus@users.noreply.github.com> - 1.75.0-9
- Patch CVE-2024-32884 and CVE-2024-31852

* Wed May 29 2024 Neha Agarwal <nehaagarwal@microsoft.com> - 1.75.0-8
- Bump release to build with new llvm to fix CVE-2024-31852

* Wed May 22 2024 Suresh Babu Chalamalasetty <schalam@microsoft.com> - 1.75.0-7
- update to build dep latest glibc-static version

* Mon May 13 2024 Chris Co <chrco@microsoft.com> - 1.75.0-6
- Update to build dep latest glibc-static version

* Mon Apr 01 2024 Muhammad Falak <mwani@microsoft.com> - 1.75.0-5
- Enable profiler support

* Mon Mar 11 2024 Dan Streetman <ddstreet@microsoft.com> - 1.75.0-4
- update to build dep latest glibc-static version

* Thu Feb 29 2024 Pawel Winogrodzki <pawelwi@microsoft.com> - 1.75.0-3
- Updating naming for 3.0 version of Azure Linux.

* Tue Feb 27 2024 Dan Streetman <ddstreet@microsoft.com> - 1.75.0-2
- updated glibc-static buildrequires release

* Mon Jan 29 2024 Muhammad Falak <mwani@microsoft.com> - 1.75.0-1
- Bump version to 1.75.0

* Tue Nov 07 2023 Andrew Phelps <anphel@microsoft.com> - 1.72.0-6
- Bump release to rebuild against glibc 2.38-1

* Mon Oct 30 2023 Rohit Rawat <rohitrawat@microsoft.com> - 1.72.0-5
- Patch CVE-2023-45853 in vendor/libz-sys/src/zlib

* Tue Oct 10 2023 Daniel McIlvaney <damcilva@microsoft.com> - 1.72.2-4
- Explicitly call './x.py' instead of 'x.py'

* Wed Oct 04 2023 Minghe Ren <mingheren@microsoft.com> - 1.72.2-3
- Bump release to rebuild against glibc 2.35-6

* Tue Oct 03 2023 Mandeep Plaha <mandeepplaha@microsoft.com> - 1.72.2-2
- Bump release to rebuild against glibc 2.35-5

* Wed Sep 06 2023 Daniel McIlvaney <damcilva@microsoft.com> - 1.72.2-1
- Bump to version 1.72.2 to address CVE-2023-38497, CVE-2023-40030

* Tue Aug 22 2023 Rachel Menge <rachelmenge@microsoft.com> - 1.68.2-5
- Bump release to rebuild against openssl 1.1.1k-26

* Wed Jul 05 2023 Andrew Phelps <anphel@microsoft.com> - 1.68.2-4
- Bump release to rebuild against glibc 2.35-4

* Wed Jun 21 2023 Jonathan Behrens <jbehrens@microsoft.com> - 1.68.2-3
- Include "cargo-clippy" tool in the package.

* Wed May 17 2023 Tobias Brick <tobiasb@microsoft.com> - 1.68.2-2
- Fix CVE-2023-27477 by patching cranelift vulnerability that is exposed in rust

* Tue Mar 28 2023 Muhammad Falak <mwani@microsoft.com> - 1.68.2-1
- Bump version to 1.68.2 to revoke leaked github keys

* Mon Mar 13 2023 Nicolas Guibourge <nicolasg@microsoft.com> - 1.68.0-1
- Updating to version 1.68.0

* Thu Nov 24 2022 Pawel Winogrodzki <pawelwi@microsoft.com> - 1.62.1-4
- Split out separate 'doc' subpackage to reduce default package size.
- Updated license information.

* Tue Nov 01 2022 Pawel Winogrodzki <pawelwi@microsoft.com> - 1.62.1-3
- Adding missing test dependency on "glibc-static".

* Wed Aug 31 2022 Olivia Crain <oliviacrain@microsoft.com> - 1.62.1-2
- Breaking change: Configure as a stable release, which disables unstable features
- Add runtime requirements on gcc, binutils, glibc-devel
- Package ASL 2.0 license, additional copyright information
- Fix licensing info- dual-licensed, not multiply-licensed
- License verified

* Thu Aug 18 2022 Chris Co <chrco@microsoft.com> - 1.62.1-1
- Updating to version 1.62.1

* Mon Mar 07 2022 Pawel Winogrodzki <pawelwi@microsoft.com> - 1.59.0-1
- Updating to version 1.59.0 to fix CVE-2022-21658.
- Updating build instructions to fix tests.

* Thu Mar 03 2022 Bala <balakumaran.kannan@microsoft.com> - 1.56.1-2
- Build rustfmt tool as it is required to run PTest
- Create softlink for rustfmt in stage0

* Wed Nov 24 2021 Pawel Winogrodzki <pawelwi@microsoft.com> - 1.56.1-1
- Updating to version 1.56.1.
- Switching to building with Python 3.

* Mon May 17 2021 Thomas Crain <thcrain@microsoft.com> - 1.47.0-5
- Add provides for 'cargo' from the base package

* Tue May 04 2021 Thomas Crain <thcrain@microsoft.com> - 1.47.0-4
- Remove XZ support detection in bootstrap

* Mon Apr 26 2021 Thomas Crain <thcrain@microsoft.com> - 1.47.0-3
- Patch CVE-2020-36317, CVE-2021-28875, CVE-2021-28876, CVE-2021-28877, CVE-2021-28878
- Redo patch for CVE-2021-28879 with regards to patches listed above

* Mon Apr 19 2021 Thomas Crain <thcrain@microsoft.com> - 1.47.0-2
- Patch CVE-2021-28879

* Wed Feb 24 2021 Andrew Phelps <anphel@microsoft.com> - 1.47.0-1
- Update version to 1.47.0

* Wed Jan 06 2021 Thomas Crain <thcrain@microsoft.com> - 1.39.0-8
- Add python-xml BR for package test
- Add ignore-linker-output-non-utf8-test patch to skip faulty test

* Wed Aug 12 2020 Mateusz Malisz <mamalisz@microsoft.com> - 1.39.0-7
- Add patch for the build to not fail on file not found error.

* Fri Jun 12 2020 Henry Beberman <henry.beberman@microsoft.com> - 1.39.0-6
- Temporarily disable generation of debug symbols.

* Thu May 28 2020 Chris Co <chrco@microsoft.com> - 1.39.0-5
- Update source checkout and prep steps

* Sat May 09 2020 Nick Samson <nisamson@microsoft.com> - 1.39.0-4
- Added %%license line automatically

* Mon May 4 2020 Nicolas Guibourge <nicolasg@microsoft.com> - 1.39.0-3
- Fix build issue when building from Docker

* Tue Apr 21 2020 Andrew Phelps <anphel@microsoft.com> - 1.39.0-2
- Support building offline.

* Thu Mar 19 2020 Henry Beberman <henry.beberman@microsoft.com> - 1.39.0-1
- Update to 1.39.0. Fix URL. Fix Source0 URL. License verified.

* Thu Feb 27 2020 Henry Beberman <hebeberm@microsoft.com> - 1.34.2-3
- Set SUDO_USER and USER to allow rust to hydrate as root

* Wed Sep 25 2019 Saravanan Somasundaram <sarsoma@microsoft.com> - 1.34.2-2
- Initial CBL-Mariner import from Photon (license: Apache2).

* Wed May 15 2019 Ankit Jain <ankitja@vmware.com> - 1.34.2-1
- Initial build. First version<|MERGE_RESOLUTION|>--- conflicted
+++ resolved
@@ -9,7 +9,7 @@
 Summary:        Rust Programming Language
 Name:           rust
 Version:        1.86.0
-Release:        4%{?dist}
+Release:        5%{?dist}
 License:        (ASL 2.0 OR MIT) AND BSD AND CC-BY-3.0
 Vendor:         Microsoft Corporation
 Distribution:   Azure Linux
@@ -180,13 +180,11 @@
 %{_mandir}/man1/*
 
 %changelog
-<<<<<<< HEAD
-* Tue Jul 29 2025 Andrew Phelps <anphel@microsoft.com> - 1.86.0-4
-- Bump to rebuild with updated glibc
-=======
+* Tue Jul 29 2025 Andrew Phelps <anphel@microsoft.com> - 1.86.0-5
+- Bump to rebuild with updated glibc
+
 * Mon Jul 21 2025 Jyoti Kanase <v-jykanase@microsoft.com> - 1.86.0-4
 - patch for CVE-2025-53605
->>>>>>> 1472413a
 
 * Fri Jun 13 2025 Kavya Sree Kaitepalli <kkaitepalli@microsoft.com> - 1.86.0-3
 - Patch CVE-2025-4574
