--- conflicted
+++ resolved
@@ -193,16 +193,6 @@
 * Wed Sep 25 2024 Rohit Rawat <rohitrawat@microsoft.com> - 3.1.1-12
 - Patch CVE-2024-43796 in express module
 
-<<<<<<< HEAD
-* Thu Oct 10 2024 Rohit Rawat <rohitrawat@microsoft.com> - 3.1.1-12
-- CVE-2024-45296: upgrade path-to-regexp from 0.1.7 to 1.1.11 in reaper-srcui-node-modules
-- CVE-2024-43799: patch send in reaper-srcui-node-modules
-- CVE-2024-43800: patch serve-static in reaper-srcui-node-modules
-- CVE-2024-47764: patch cookie in reaper-srcui-node-modules
-- CVE-2024-48949: patch elliptic in reaper-srcui-node-modules
-
-=======
->>>>>>> bec03956
 * Tue Aug 20 2024 Cameron Baird <cameronbaird@microsoft.com> - 3.1.1-11
 - Introduce DER-signature-decoding-correction.patch to address CVE-2024-42459,
 - CVE-2024-42460, CVE-2024-42461
