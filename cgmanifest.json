{
  "Registrations": [
    {
      "component": {
        "type": "other",
        "other": {
          "name": "acl",
          "version": "2.2.53",
          "downloadUrl": "https://download-mirror.savannah.gnu.org/releases/acl/acl-2.2.53.tar.gz"
        }
      }
    },
    {
      "component": {
        "type": "other",
        "other": {
          "name": "alsa-lib",
          "version": "1.2.2",
          "downloadUrl": "https://www.alsa-project.org/files/pub/lib/alsa-lib-1.2.2.tar.bz2"
        }
      }
    },
    {
      "component": {
        "type": "other",
        "other": {
          "name": "alsa-utils",
          "version": "1.2.2",
          "downloadUrl": "https://www.alsa-project.org/files/pub/utils/alsa-utils-1.2.2.tar.bz2"
        }
      }
    },
    {
      "component": {
        "type": "other",
        "other": {
          "name": "ansible",
          "version": "2.9.18",
          "downloadUrl": "https://releases.ansible.com/ansible/ansible-2.9.18.tar.gz"
        }
      }
    },
    {
      "component": {
        "type": "other",
        "other": {
          "name": "ant",
          "version": "1.10.9",
          "downloadUrl": "https://archive.apache.org/dist/ant/source/apache-ant-1.10.9-src.tar.gz"
        }
      }
    },
    {
      "component": {
        "type": "other",
        "other": {
          "name": "ant-contrib",
          "version": "1.0b3",
          "downloadUrl": "https://sourceforge.net/projects/ant-contrib/files/ant-contrib/1.0b3/ant-contrib-1.0b3-src.tar.gz"
        }
      }
    },
    {
      "component": {
        "type": "other",
        "other": {
          "name": "apparmor",
          "version": "2.13",
          "downloadUrl": "https://launchpad.net/apparmor/2.13/2.13.0/+download/apparmor-2.13.tar.gz"
        }
      }
    },
    {
      "component": {
        "type": "other",
        "other": {
          "name": "apr",
          "version": "1.6.5",
          "downloadUrl": "http://archive.apache.org/dist/apr/apr-1.6.5.tar.gz"
        }
      }
    },
    {
      "component": {
        "type": "other",
        "other": {
          "name": "apr-util",
          "version": "1.6.1",
          "downloadUrl": "http://archive.apache.org/dist/apr/apr-util-1.6.1.tar.gz"
        }
      }
    },
    {
      "component": {
        "type": "other",
        "other": {
          "name": "archivemount",
          "version": "0.9.1",
          "downloadUrl": "https://www.cybernoia.de/software/archivemount/archivemount-0.9.1.tar.gz"
        }
      }
    },
    {
      "component": {
        "type": "other",
        "other": {
          "name": "asciidoc",
          "version": "8.6.10",
          "downloadUrl": "https://github.com/asciidoc/asciidoc-py3/archive/8.6.10.tar.gz"
        }
      }
    },
    {
      "component": {
        "type": "other",
        "other": {
          "name": "aspnetcore-runtime-3.1",
          "version": "3.1.15",
          "downloadUrl": "https://download.visualstudio.microsoft.com/download/pr/8aaf94dc-ce57-4d00-9d2d-70e8b760619e/2979ffe47a37c1aa5d931ee1953613f3/aspnetcore-runtime-3.1.15-linux-x64.tar.gz"
        }
      }
    },
    {
      "component": {
        "type": "other",
        "other": {
          "name": "at",
          "version": "3.1.23",
          "downloadUrl": "http://ftp.debian.org/debian/pool/main/a/at/at_3.1.23.orig.tar.gz"
        }
      }
    },
    {
      "component": {
        "type": "other",
        "other": {
          "name": "atftp",
          "version": "0.7.2",
          "downloadUrl": "http://sourceforge.net/projects/atftp/files/latest/download/atftp-0.7.2.tar.gz"
        }
      }
    },
    {
      "component": {
        "type": "other",
        "other": {
          "name": "attr",
          "version": "2.4.48",
          "downloadUrl": "https://download-mirror.savannah.gnu.org/releases/attr/attr-2.4.48.tar.gz"
        }
      }
    },
    {
      "component": {
        "type": "other",
        "other": {
          "name": "audit",
          "version": "3.0",
          "downloadUrl": "https://people.redhat.com/sgrubb/audit/audit-3.0-alpha8.tar.gz"
        }
      }
    },
    {
      "component": {
        "type": "other",
        "other": {
          "name": "auoms",
          "version": "2.2.5",
          "downloadUrl": "https://github.com/microsoft/OMS-Auditd-Plugin/archive/v2.2.5-0.tar.gz"
        }
      }
    },
    {
      "component": {
        "type": "other",
        "other": {
          "name": "autoconf",
          "version": "2.69",
          "downloadUrl": "http://ftp.gnu.org/gnu/autoconf/autoconf-2.69.tar.xz"
        }
      }
    },
    {
      "component": {
        "type": "other",
        "other": {
          "name": "autoconf-archive",
          "version": "2018.03.13",
          "downloadUrl": "http://ftp.gnu.org/gnu/autoconf-archive/autoconf-archive-2018.03.13.tar.xz"
        }
      }
    },
    {
      "component": {
        "type": "other",
        "other": {
          "name": "autoconf213",
          "version": "2.13",
          "downloadUrl": "ftp://prep.ai.mit.edu/pub/gnu/autoconf/autoconf-2.13.tar.gz"
        }
      }
    },
    {
      "component": {
        "type": "other",
        "other": {
          "name": "autofs",
          "version": "5.1.4",
          "downloadUrl": "http://www.kernel.org/pub/linux/daemons/autofs/v5/autofs-5.1.4.tar.xz"
        }
      }
    },
    {
      "component": {
        "type": "other",
        "other": {
          "name": "autogen",
          "version": "5.18.16",
          "downloadUrl": "ftp://ftp.gnu.org/gnu/autogen/rel5.18.16/autogen-5.18.16.tar.xz"
        }
      }
    },
    {
      "component": {
        "type": "other",
        "other": {
          "name": "automake",
          "version": "1.16.1",
          "downloadUrl": "http://ftp.gnu.org/gnu/automake/automake-1.16.1.tar.xz"
        }
      }
    },
    {
      "component": {
        "type": "other",
        "other": {
          "name": "azure-iot-sdk-c",
          "version": "2020.02.04.1",
          "downloadUrl": "https://github.com/Azure/azure-iot-sdk-c/archive/LTS_02_2020_Ref01.tar.gz"
        }
      }
    },
    {
      "component": {
        "type": "other",
        "other": {
          "name": "azure-iotedge",
          "version": "1.1.2",
          "downloadUrl": "https://github.com/Azure/iotedge/archive/1.1.2.tar.gz"
        }
      }
    },
    {
      "component": {
        "type": "other",
        "other": {
          "name": "azure-storage-cpp",
          "version": "7.3.0",
          "downloadUrl": "https://github.com/Azure/azure-storage-cpp/archive/v7.3.0.tar.gz"
        }
      }
    },
    {
      "component": {
        "type": "other",
        "other": {
          "name": "babel",
          "version": "2.6.0",
          "downloadUrl": "https://files.pythonhosted.org/packages/be/cc/9c981b249a455fa0c76338966325fc70b7265521bad641bf2932f77712f4/Babel-2.6.0.tar.gz"
        }
      }
    },
    {
      "component": {
        "type": "other",
        "other": {
          "name": "babeltrace2",
          "version": "2.0.1",
          "downloadUrl": "https://www.efficios.com/files/babeltrace/babeltrace2-2.0.1.tar.bz2"
        }
      }
    },
    {
      "component": {
        "type": "other",
        "other": {
          "name": "bash",
          "version": "4.4.18",
          "downloadUrl": "http://ftp.gnu.org/gnu/bash/bash-4.4.18.tar.gz"
        }
      }
    },
    {
      "component": {
        "type": "other",
        "other": {
          "name": "bash-completion",
          "version": "2.7",
          "downloadUrl": "https://github.com/scop/bash-completion/releases/download/2.7/bash-completion-2.7.tar.xz"
        }
      }
    },
    {
      "component": {
        "type": "other",
        "other": {
          "name": "bc",
          "version": "1.07.1",
          "downloadUrl": "https://ftp.gnu.org/gnu/bc/bc-1.07.1.tar.gz"
        }
      }
    },
    {
      "component": {
        "type": "other",
        "other": {
          "name": "bcc",
          "version": "0.12.0",
          "downloadUrl": "https://github.com/iovisor/bcc/releases/download/v0.12.0/bcc-src-with-submodule.tar.gz"
        }
      }
    },
    {
      "component": {
        "type": "other",
        "other": {
          "name": "bind",
          "version": "9.16.15",
          "downloadUrl": "https://ftp.isc.org/isc/bind9/9.16.15/bind-9.16.15.tar.xz"
        }
      }
    },
    {
      "component": {
        "type": "other",
        "other": {
          "name": "binutils",
          "version": "2.36.1",
          "downloadUrl": "http://ftp.gnu.org/gnu/binutils/binutils-2.36.1.tar.xz"
        }
      }
    },
    {
      "component": {
        "type": "other",
        "other": {
          "name": "bison",
          "version": "3.1",
          "downloadUrl": "http://ftp.gnu.org/gnu/bison/bison-3.1.tar.xz"
        }
      }
    },
    {
      "component": {
        "type": "other",
        "other": {
          "name": "blktrace",
          "version": "1.2.0",
          "downloadUrl": "https://git.kernel.org/pub/scm/linux/kernel/git/axboe/blktrace.git/snapshot/blktrace-1.2.0.tar.gz"
        }
      }
    },
    {
      "component": {
        "type": "other",
        "other": {
          "name": "blobfuse",
          "version": "1.3.6",
          "downloadUrl": "https://github.com/Azure/azure-storage-fuse/archive/blobfuse-1.3.6.tar.gz"
        }
      }
    },
    {
      "component": {
        "type": "other",
        "other": {
          "name": "bmake",
          "version": "20201010",
          "downloadUrl": "https://ftp.netbsd.org/pub/NetBSD/misc/sjg/bmake-20201010.tar.gz"
        }
      }
    },
    {
      "component": {
        "type": "other",
        "other": {
          "name": "bmon",
          "version": "4.0",
          "downloadUrl": "https://github.com/tgraf/bmon/archive/v4.0.tar.gz"
        }
      }
    },
    {
      "component": {
        "type": "other",
        "other": {
          "name": "bond",
          "version": "8.0.1",
          "downloadUrl": "https://github.com/microsoft/bond/archive/8.0.1.tar.gz"
        }
      }
    },
    {
      "component": {
        "type": "other",
        "other": {
          "name": "boost",
          "version": "1.66.0",
          "downloadUrl": "http://downloads.sourceforge.net/boost/boost_1_66_0.tar.bz2"
        }
      }
    },
    {
      "component": {
        "type": "other",
        "other": {
          "name": "bpftrace",
          "version": "0.11.4",
          "downloadUrl": "https://github.com/iovisor/bpftrace/archive/v0.11.4.tar.gz"
        }
      }
    },
    {
      "component": {
        "type": "other",
        "other": {
          "name": "bridge-utils",
          "version": "1.6",
          "downloadUrl": "https://kernel.org/pub/linux/utils/net/bridge-utils/bridge-utils-1.6.tar.xz"
        }
      }
    },
    {
      "component": {
        "type": "other",
        "other": {
          "name": "brotli",
          "version": "1.0.7",
          "downloadUrl": "https://github.com/google/brotli/archive/v1.0.7/brotli-1.0.7.tar.gz"
        }
      }
    },
    {
      "component": {
        "type": "other",
        "other": {
          "name": "btrfs-progs",
          "version": "4.19",
          "downloadUrl": "https://www.kernel.org/pub/linux/kernel/people/kdave/btrfs-progs/btrfs-progs-v4.19.tar.xz"
        }
      }
    },
    {
      "component": {
        "type": "other",
        "other": {
          "name": "bubblewrap",
          "version": "0.3.0",
          "downloadUrl": "https://github.com/containers/bubblewrap/releases/download/v0.3.0/bubblewrap-0.3.0.tar.xz"
        }
      }
    },
    {
      "component": {
        "type": "other",
        "other": {
          "name": "busybox",
          "version": "1.32.0",
          "downloadUrl": "http://www.busybox.net/downloads/busybox-1.32.0.tar.bz2"
        }
      }
    },
    {
      "component": {
        "type": "other",
        "other": {
          "name": "byacc",
          "version": "1.9.20200330",
          "downloadUrl": "https://invisible-mirror.net/archives/byacc/byacc-20200330.tgz"
        }
      }
    },
    {
      "component": {
        "type": "other",
        "other": {
          "name": "bzip2",
          "version": "1.0.6",
          "downloadUrl": "https://downloads.sourceforge.net/project/bzip2/bzip2-1.0.6.tar.gz"
        }
      }
    },
    {
      "component": {
        "type": "other",
        "other": {
          "name": "c-ares",
          "version": "1.17.1",
          "downloadUrl": "https://c-ares.haxx.se/download/c-ares-1.17.1.tar.gz"
        }
      }
    },
    {
      "component": {
        "type": "other",
        "other": {
          "name": "ca-certificates",
          "version": "20200720",
          "downloadUrl": "https://hg.mozilla.org/releases/mozilla-release/raw-file/712412cb974c0392afe31fd9ce974b26ae3993c3/security/nss/lib/ckfw/builtins/certdata.txt"
        }
      }
    },
    {
      "component": {
        "type": "other",
        "other": {
          "name": "cairo",
          "version": "1.17.4",
          "downloadUrl": "https://cairographics.org/snapshots/cairo-1.17.4.tar.xz"
        }
      }
    },
    {
      "component": {
        "type": "other",
        "other": {
          "name": "calamares",
          "version": "3.2.11",
          "downloadUrl": "https://github.com/calamares/calamares/releases/download/v3.2.11/calamares-3.2.11.tar.gz"
        }
      }
    },
    {
      "component": {
        "type": "other",
        "other": {
          "name": "catch",
          "version": "2.10.2",
          "downloadUrl": "https://github.com/philsquared/Catch/archive/v2.10.2/catch-2.10.2.tar.gz"
        }
      }
    },
    {
      "component": {
        "type": "other",
        "other": {
          "name": "ccache",
          "version": "3.6",
          "downloadUrl": "https://github.com/ccache/ccache/releases/download/v3.6/ccache-3.6.tar.gz"
        }
      }
    },
    {
      "component": {
        "type": "other",
        "other": {
          "name": "cdrkit",
          "version": "1.1.11",
          "downloadUrl": "https://src.fedoraproject.org/repo/pkgs/cdrkit/cdrkit-1.1.11.tar.gz/efe08e2f3ca478486037b053acd512e9/cdrkit-1.1.11.tar.gz"
        }
      }
    },
    {
      "component": {
        "type": "other",
        "other": {
          "name": "ceph",
          "version": "16.2.0",
          "downloadUrl": "https://download.ceph.com/tarballs/ceph-16.2.0.tar.gz"
        }
      }
    },
    {
      "component": {
        "type": "other",
        "other": {
          "name": "check",
          "version": "0.12.0",
          "downloadUrl": "https://github.com/libcheck/check/archive/0.12.0.tar.gz"
        }
      }
    },
    {
      "component": {
        "type": "other",
        "other": {
          "name": "checkpolicy",
          "version": "2.9",
          "downloadUrl": "https://github.com/SELinuxProject/selinux/releases/download/20190315/checkpolicy-2.9.tar.gz"
        }
      }
    },
    {
      "component": {
        "type": "other",
        "other": {
          "name": "chkconfig",
          "version": "1.11",
          "downloadUrl": "https://github.com/fedora-sysv/chkconfig/archive/1.11.tar.gz"
        }
      }
    },
    {
      "component": {
        "type": "other",
        "other": {
          "name": "chrony",
          "version": "3.5.1",
          "downloadUrl": "https://download.tuxfamily.org/chrony/chrony-3.5.1.tar.gz"
        }
      }
    },
    {
      "component": {
        "type": "other",
        "other": {
          "name": "chrpath",
          "version": "0.16",
          "downloadUrl": "https://alioth-archive.debian.org/releases/chrpath/chrpath/0.16/chrpath-0.16.tar.gz"
        }
      }
    },
    {
      "component": {
        "type": "other",
        "other": {
          "name": "cifs-utils",
          "version": "6.8",
          "downloadUrl": "https://ftp.samba.org/pub/linux-cifs/cifs-utils/cifs-utils-6.8.tar.bz2"
        }
      }
    },
    {
      "component": {
        "type": "other",
        "other": {
          "name": "clamav",
          "version": "0.103.2",
          "downloadUrl": "https://www.clamav.net/downloads/production/clamav-0.103.2.tar.gz"
        }
      }
    },
    {
      "component": {
        "type": "other",
        "other": {
          "name": "clang",
          "version": "8.0.1",
          "downloadUrl": "https://github.com/llvm/llvm-project/releases/download/llvmorg-8.0.1/cfe-8.0.1.src.tar.xz"
        }
      }
    },
    {
      "component": {
        "type": "other",
        "other": {
          "name": "cloud-hypervisor",
          "version": "0.6.0",
          "downloadUrl": "https://github.com/cloud-hypervisor/cloud-hypervisor/archive/v0.6.0.tar.gz"
        }
      }
    },
    {
      "component": {
        "type": "other",
        "other": {
          "name": "cloud-init",
          "version": "19.1",
          "downloadUrl": "https://launchpad.net/cloud-init/trunk/19.1/+download/cloud-init-19.1.tar.gz"
        }
      }
    },
    {
      "component": {
        "type": "other",
        "other": {
          "name": "cloud-init-vmware-guestinfo",
          "version": "1.3.1",
          "downloadUrl": "https://github.com/vmware/cloud-init-vmware-guestinfo/archive/v1.3.1.tar.gz"
        }
      }
    },
    {
      "component": {
        "type": "other",
        "other": {
          "name": "cloud-utils-growpart",
          "version": "0.32",
          "downloadUrl": "https://launchpad.net/cloud-utils/trunk/0.32/+download/cloud-utils-0.32.tar.gz"
        }
      }
    },
    {
      "component": {
        "type": "other",
        "other": {
          "name": "cmake",
          "version": "3.17.3",
          "downloadUrl": "https://github.com/Kitware/CMake/releases/download/v3.17.3/cmake-3.17.3.tar.gz"
        }
      }
    },
    {
      "component": {
        "type": "other",
        "other": {
          "name": "cni",
          "version": "0.7.5",
          "downloadUrl": "https://github.com/containernetworking/plugins/archive/v0.7.5.tar.gz"
        }
      }
    },
    {
      "component": {
        "type": "other",
        "other": {
          "name": "collectd",
          "version": "5.12.0",
          "downloadUrl": "https://github.com/collectd/collectd/releases/download/collectd-5.12.0/collectd-5.12.0.tar.bz2"
        }
      }
    },
    {
      "component": {
        "type": "other",
        "other": {
          "name": "conntrack-tools",
          "version": "1.4.5",
          "downloadUrl": "https://netfilter.org/projects/conntrack-tools/files/conntrack-tools-1.4.5.tar.bz2"
        }
      }
    },
    {
      "component": {
        "type": "other",
        "other": {
          "name": "coredns",
          "version": "1.6.7",
          "downloadUrl": "https://github.com/coredns/coredns/archive/v1.6.7.tar.gz"
        }
      }
    },
    {
      "component": {
        "type": "other",
        "other": {
          "name": "coredns",
          "version": "1.7.0",
          "downloadUrl": "https://github.com/coredns/coredns/archive/v1.7.0.tar.gz"
        }
      }
    },
    {
      "component": {
        "type": "other",
        "other": {
          "name": "coreutils",
          "version": "8.30",
          "downloadUrl": "http://ftp.gnu.org/gnu/coreutils/coreutils-8.30.tar.xz"
        }
      }
    },
    {
      "component": {
        "type": "other",
        "other": {
          "name": "cpio",
          "version": "2.13",
          "downloadUrl": "https://ftp.gnu.org/gnu/cpio/cpio-2.13.tar.bz2"
        }
      }
    },
    {
      "component": {
        "type": "other",
        "other": {
          "name": "cpprest",
          "version": "2.10.14",
          "downloadUrl": "https://github.com/Microsoft/cpprestsdk/archive/v2.10.14.tar.gz"
        }
      }
    },
    {
      "component": {
        "type": "other",
        "other": {
          "name": "cppunit",
          "version": "1.12.1",
          "downloadUrl": "https://sourceforge.net/projects/cppunit/files/cppunit/1.12.1/cppunit-1.12.1.tar.gz"
        }
      }
    },
    {
      "component": {
        "type": "other",
        "other": {
          "name": "cracklib",
          "version": "2.9.7",
          "downloadUrl": "https://github.com/cracklib/cracklib/releases/download/v2.9.7/cracklib-2.9.7.tar.gz"
        }
      }
    },
    {
      "component": {
        "type": "other",
        "other": {
          "name": "crash",
          "version": "7.2.9",
          "downloadUrl": "https://github.com/crash-utility/crash/archive/7.2.9.tar.gz"
        }
      }
    },
    {
      "component": {
        "type": "other",
        "other": {
          "name": "crash-gcore-command",
          "version": "1.5.1",
          "downloadUrl": "https://github.com/crash-utility/crash-extensions/raw/master/crash-gcore-command-1.5.1.tar.gz"
        }
      }
    },
    {
      "component": {
        "type": "other",
        "other": {
          "name": "createrepo_c",
          "version": "0.11.1",
          "downloadUrl": "https://github.com/rpm-software-management/createrepo_c/archive/0.11.1.tar.gz"
        }
      }
    },
    {
      "component": {
        "type": "other",
        "other": {
          "name": "cri-tools",
          "version": "1.11.1",
          "downloadUrl": "https://github.com/kubernetes-sigs/cri-tools/archive/v1.11.1.tar.gz"
        }
      }
    },
    {
      "component": {
        "type": "other",
        "other": {
          "name": "cronie",
          "version": "1.5.2",
          "downloadUrl": "https://github.com/cronie-crond/cronie/releases/download/cronie-1.5.2/cronie-1.5.2.tar.gz"
        }
      }
    },
    {
      "component": {
        "type": "other",
        "other": {
          "name": "cryptsetup",
          "version": "2.3.3",
          "downloadUrl": "https://www.kernel.org/pub/linux/utils/cryptsetup/v2.3/cryptsetup-2.3.3.tar.xz"
        }
      }
    },
    {
      "component": {
        "type": "other",
        "other": {
          "name": "ctags",
          "version": "5.8",
          "downloadUrl": "http://prdownloads.sourceforge.net/ctags/ctags-5.8.tar.gz"
        }
      }
    },
    {
      "component": {
        "type": "other",
        "other": {
          "name": "CUnit",
          "version": "2.1.3",
          "downloadUrl": "https://downloads.sourceforge.net/cunit/CUnit-2.1-3.tar.bz2"
        }
      }
    },
    {
      "component": {
        "type": "other",
        "other": {
          "name": "curl",
          "version": "7.76.0",
          "downloadUrl": "https://curl.haxx.se/download/curl-7.76.0.tar.gz"
        }
      }
    },
    {
      "component": {
        "type": "other",
        "other": {
          "name": "cyrus-sasl",
          "version": "2.1.27",
          "downloadUrl": "https://github.com/cyrusimap/cyrus-sasl/releases/download/cyrus-sasl-2.1.27/cyrus-sasl-2.1.27.tar.gz"
        }
      }
    },
    {
      "component": {
        "type": "other",
        "other": {
          "name": "Cython",
          "version": "0.28.5",
          "downloadUrl": "https://github.com/cython/cython/archive/0.28.5.tar.gz"
        }
      }
    },
    {
      "component": {
        "type": "other",
        "other": {
          "name": "dbus",
          "version": "1.13.6",
          "downloadUrl": "http://dbus.freedesktop.org/releases/dbus/dbus-1.13.6.tar.gz"
        }
      }
    },
    {
      "component": {
        "type": "other",
        "other": {
          "name": "dbus-glib",
          "version": "0.110",
          "downloadUrl": "http://dbus.freedesktop.org/releases/dbus-glib/dbus-glib-0.110.tar.gz"
        }
      }
    },
    {
      "component": {
        "type": "other",
        "other": {
          "name": "dejagnu",
          "version": "1.6.2",
          "downloadUrl": "https://ftp.gnu.org/pub/gnu/dejagnu/dejagnu-1.6.2.tar.gz"
        }
      }
    },
    {
      "component": {
        "type": "other",
        "other": {
          "name": "device-mapper-multipath",
          "version": "0.8.6",
          "downloadUrl": "https://github.com/opensvc/multipath-tools/archive/refs/tags/0.8.6.tar.gz"
        }
      }
    },
    {
      "component": {
        "type": "other",
        "other": {
          "name": "dhcp",
          "version": "4.4.2",
          "downloadUrl": "ftp://ftp.isc.org/isc/dhcp/4.4.2/dhcp-4.4.2.tar.gz"
        }
      }
    },
    {
      "component": {
        "type": "other",
        "other": {
          "name": "dialog",
          "version": "1.3",
          "downloadUrl": "ftp://ftp.invisible-island.net/dialog/dialog-1.3-20180621.tgz"
        }
      }
    },
    {
      "component": {
        "type": "other",
        "other": {
          "name": "diffutils",
          "version": "3.6",
          "downloadUrl": "http://ftp.gnu.org/gnu/diffutils/diffutils-3.6.tar.xz"
        }
      }
    },
    {
      "component": {
        "type": "other",
        "other": {
          "name": "dkms",
          "version": "2.8.1",
          "downloadUrl": "https://github.com/dell/dkms/archive/v2.8.1.tar.gz"
        }
      }
    },
    {
      "component": {
        "type": "other",
        "other": {
          "name": "dmidecode",
          "version": "3.2",
          "downloadUrl": "https://download.savannah.gnu.org/releases/dmidecode/dmidecode-3.2.tar.xz"
        }
      }
    },
    {
      "component": {
        "type": "other",
        "other": {
          "name": "dnf",
          "version": "4.2.18",
          "downloadUrl": "https://github.com/rpm-software-management/dnf/archive/4.2.18.tar.gz"
        }
      }
    },
    {
      "component": {
        "type": "other",
        "other": {
          "name": "dnsmasq",
          "version": "2.85",
          "downloadUrl": "http://www.thekelleys.org.uk/dnsmasq/dnsmasq-2.85.tar.xz"
        }
      }
    },
    {
      "component": {
        "type": "other",
        "other": {
          "name": "docbook-dtd-xml",
          "version": "4.5",
          "downloadUrl": "https://docbook.org/xml/4.5/docbook-xml-4.5.zip"
        }
      }
    },
    {
      "component": {
        "type": "other",
        "other": {
          "name": "docbook-style-xsl",
          "version": "1.79.1",
          "downloadUrl": "http://downloads.sourceforge.net/docbook/docbook-xsl-1.79.1.tar.bz2"
        }
      }
    },
    {
      "component": {
        "type": "other",
        "other": {
          "name": "docbook5-schemas",
          "version": "5.1",
          "downloadUrl": "https://www.docbook.org/xml/5.1/docbook-v5.1-os.zip"
        }
      }
    },
    {
      "component": {
        "type": "other",
        "other": {
          "name": "dos2unix",
          "version": "7.4.1",
          "downloadUrl": "https://waterlan.home.xs4all.nl/dos2unix/dos2unix-7.4.1.tar.gz"
        }
      }
    },
    {
      "component": {
        "type": "other",
        "other": {
          "name": "dosfstools",
          "version": "4.1",
          "downloadUrl": "http://github.com/dosfstools/dosfstools/releases/download/v4.1/dosfstools-4.1.tar.gz"
        }
      }
    },
    {
      "component": {
        "type": "other",
        "other": {
          "name": "dotnet-runtime-3.1",
          "version": "3.1.15",
          "downloadUrl": "https://download.visualstudio.microsoft.com/download/pr/692284f9-e1e7-4b31-9191-cd8043441024/ac45c17d4327b1f992b7fe3956a99129/dotnet-runtime-3.1.15-linux-x64.tar.gz"
        }
      }
    },
    {
      "component": {
        "type": "other",
        "other": {
          "name": "dotnet-sdk-3.1",
          "version": "3.1.115",
          "downloadUrl": "https://download.visualstudio.microsoft.com/download/pr/cc86b0c8-9e72-4410-b3b0-2c5a8f90d8a4/426913359d4c524560e42c4f2ee18fa1/dotnet-sdk-3.1.115-linux-x64.tar.gz"
        }
      }
    },
    {
      "component": {
        "type": "other",
        "other": {
          "name": "dracut",
          "version": "049",
          "downloadUrl": "http://www.kernel.org/pub/linux/utils/boot/dracut/dracut-049.tar.xz"
        }
      }
    },
    {
      "component": {
        "type": "other",
        "other": {
          "name": "dstat",
          "version": "0.7.4",
          "downloadUrl": "https://github.com/dstat-real/dstat/archive/v0.7.4.tar.gz"
        }
      }
    },
    {
      "component": {
        "type": "other",
        "other": {
          "name": "dtc",
          "version": "1.5.1",
          "downloadUrl": "https://kernel.org/pub/software/utils/dtc/dtc-1.5.1.tar.gz"
        }
      }
    },
    {
      "component": {
        "type": "other",
        "other": {
          "name": "e2fsprogs",
          "version": "1.44.6",
          "downloadUrl": "https://prdownloads.sourceforge.net/e2fsprogs/e2fsprogs-1.44.6.tar.gz"
        }
      }
    },
    {
      "component": {
        "type": "other",
        "other": {
          "name": "ebtables",
          "version": "2.0.11",
          "downloadUrl": "https://netfilter.org/pub/ebtables/ebtables-2.0.11.tar.gz"
        }
      }
    },
    {
      "component": {
        "type": "other",
        "other": {
          "name": "ed",
          "version": "1.14.2",
          "downloadUrl": "https://src.fedoraproject.org/repo/pkgs/ed/ed-1.14.2.tar.xz/sha512/de838a6df785c7dc80f4b5ba84330bbe743983fd81218321d4ab84c4c3688fdafb4c005502f3228f0bfa2b6bcf342d64d9523ab73ee440b4f305a033f567cbc2/ed-1.14.2.tar.xz"
        }
      }
    },
    {
      "component": {
        "type": "other",
        "other": {
          "name": "efibootmgr",
          "version": "16",
          "downloadUrl": "https://github.com/rhboot/efibootmgr/releases/download/16/efibootmgr-16.tar.bz2"
        }
      }
    },
    {
      "component": {
        "type": "other",
        "other": {
          "name": "efivar",
          "version": "37",
          "downloadUrl": "https://github.com/rhboot/efivar/releases/download/37/efivar-37.tar.bz2"
        }
      }
    },
    {
      "component": {
        "type": "other",
        "other": {
          "name": "elfutils",
          "version": "0.176",
          "downloadUrl": "https://sourceware.org/elfutils/ftp/0.176/elfutils-0.176.tar.bz2"
        }
      }
    },
    {
      "component": {
        "type": "other",
        "other": {
          "name": "eppic",
          "version": "e8844d3793471163ae4a56d8f95897be9e5bd554",
          "downloadUrl": "https://github.com/lucchouina/eppic/archive/e8844d3793471163ae4a56d8f95897be9e5bd554/eppic-e8844d3.tar.gz"
        }
      }
    },
    {
      "component": {
        "type": "other",
        "other": {
          "name": "erlang",
          "version": "22.0.7",
          "downloadUrl": "https://github.com/erlang/otp/archive/OTP-22.0.7/otp-OTP-22.0.7.tar.gz"
        }
      }
    },
    {
      "component": {
        "type": "other",
        "other": {
          "name": "espeak-ng",
          "version": "1.50",
          "downloadUrl": "https://github.com/espeak-ng/espeak-ng/releases/download/1.50/espeak-ng-1.50.tgz"
        }
      }
    },
    {
      "component": {
        "type": "other",
        "other": {
          "name": "espeakup",
          "version": "0.80",
          "downloadUrl": "https://github.com/williamh/espeakup/archive/v0.80.tar.gz"
        }
      }
    },
    {
      "component": {
        "type": "other",
        "other": {
          "name": "etcd",
          "version": "3.4.3",
          "downloadUrl": "https://github.com/etcd-io/etcd/archive/v3.4.3.tar.gz"
        }
      }
    },
    {
      "component": {
        "type": "other",
        "other": {
          "name": "etcd",
          "version": "3.4.13",
          "downloadUrl": "https://github.com/etcd-io/etcd/archive/v3.4.13.tar.gz"
        }
      }
    },
    {
      "component": {
        "type": "other",
        "other": {
          "name": "ethtool",
          "version": "5.0",
          "downloadUrl": "https://www.kernel.org/pub/software/network/ethtool/ethtool-5.0.tar.xz"
        }
      }
    },
    {
      "component": {
        "type": "other",
        "other": {
          "name": "expat",
          "version": "2.2.6",
          "downloadUrl": "https://github.com/libexpat/libexpat/releases/download/R_2_2_6/expat-2.2.6.tar.bz2"
        }
      }
    },
    {
      "component": {
        "type": "other",
        "other": {
          "name": "expect",
          "version": "5.45.4",
          "downloadUrl": "https://sourceforge.net/projects/expect/files/Expect/5.45.4/expect5.45.4.tar.gz"
        }
      }
    },
    {
      "component": {
        "type": "other",
        "other": {
          "name": "extra-cmake-modules",
          "version": "5.61.0",
          "downloadUrl": "https://download.kde.org/stable/frameworks/5.61/extra-cmake-modules-5.61.0.tar.xz"
        }
      }
    },
    {
      "component": {
        "type": "other",
        "other": {
          "name": "fcgi",
          "version": "2.4.0",
          "downloadUrl": "https://src.fedoraproject.org/lookaside/extras/fcgi/fcgi-2.4.0.tar.gz/d15060a813b91383a9f3c66faf84867e/fcgi-2.4.0.tar.gz"
        }
      }
    },
    {
      "component": {
        "type": "other",
        "other": {
          "name": "file",
          "version": "5.38",
          "downloadUrl": "ftp://ftp.astron.com/pub/file/file-5.38.tar.gz"
        }
      }
    },
    {
      "component": {
        "type": "other",
        "other": {
          "name": "findutils",
          "version": "4.6.0",
          "downloadUrl": "http://ftp.gnu.org/gnu/findutils/findutils-4.6.0.tar.gz"
        }
      }
    },
    {
      "component": {
        "type": "other",
        "other": {
          "name": "finger",
          "version": "0.17",
          "downloadUrl": "http://ftp.linux.org.uk/pub/linux/Networking/netkit/bsd-finger-0.17.tar.gz"
        }
      }
    },
    {
      "component": {
        "type": "other",
        "other": {
          "name": "flannel",
          "version": "0.12.0",
          "downloadUrl": "https://github.com/coreos/flannel/archive/v0.12.0.tar.gz"
        }
      }
    },
    {
      "component": {
        "type": "other",
        "other": {
          "name": "flex",
          "version": "2.6.4",
          "downloadUrl": "https://github.com/westes/flex/releases/download/v2.6.4/flex-2.6.4.tar.gz"
        }
      }
    },
    {
      "component": {
        "type": "other",
        "other": {
          "name": "fluent-bit",
          "version": "1.5.2",
          "downloadUrl": "https://github.com/fluent/fluent-bit/archive/v1.5.2.tar.gz"
        }
      }
    },
    {
      "component": {
        "type": "other",
        "other": {
          "name": "fontconfig",
          "version": "2.13.91",
          "downloadUrl": "https://www.freedesktop.org/software/fontconfig/release/fontconfig-2.13.91.tar.gz"
        }
      }
    },
    {
      "component": {
        "type": "other",
        "other": {
          "name": "fping",
          "version": "4.2",
          "downloadUrl": "https://fping.org/dist/fping-4.2.tar.gz"
        }
      }
    },
    {
      "component": {
        "type": "other",
        "other": {
          "name": "freefont",
          "version": "20120503",
          "downloadUrl": "https://ftp.gnu.org/pub/gnu/freefont/freefont-ttf-20120503.zip"
        }
      }
    },
    {
      "component": {
        "type": "other",
        "other": {
          "name": "freetype",
          "version": "2.9.1",
          "downloadUrl": "https://download.savannah.gnu.org/releases/freetype/freetype-2.9.1.tar.gz"
        }
      }
    },
    {
      "component": {
        "type": "other",
        "other": {
          "name": "fuse",
          "version": "2.9.7",
          "downloadUrl": "https://github.com/libfuse/libfuse/releases/download/fuse-2.9.7/fuse-2.9.7.tar.gz"
        }
      }
    },
    {
      "component": {
        "type": "other",
        "other": {
          "name": "fuse-zip",
          "version": "0.7.2",
          "downloadUrl": "https://bitbucket.org/agalanin/fuse-zip/downloads/fuse-zip-0.7.2.tar.gz"
        }
      }
    },
    {
      "component": {
        "type": "other",
        "other": {
          "name": "gawk",
          "version": "4.2.1",
          "downloadUrl": "http://ftp.gnu.org/gnu/gawk/gawk-4.2.1.tar.xz"
        }
      }
    },
    {
      "component": {
        "type": "other",
        "other": {
          "name": "gc",
          "version": "8.0.0",
          "downloadUrl": "https://www.hboehm.info/gc/gc_source/gc-8.0.0.tar.gz"
        }
      }
    },
    {
      "component": {
        "type": "other",
        "other": {
          "name": "gcc",
          "version": "9.1.0",
          "downloadUrl": "https://ftp.gnu.org/gnu/gcc/gcc-9.1.0/gcc-9.1.0.tar.xz"
        }
      }
    },
    {
      "component": {
        "type": "other",
        "other": {
          "name": "gdb",
          "version": "8.3",
          "downloadUrl": "https://ftp.gnu.org/gnu/gdb/gdb-8.3.tar.xz"
        }
      }
    },
    {
      "component": {
        "type": "other",
        "other": {
          "name": "gdbm",
          "version": "1.18",
          "downloadUrl": "http://ftp.gnu.org/gnu/gdbm/gdbm-1.18.tar.gz"
        }
      }
    },
    {
      "component": {
        "type": "other",
        "other": {
          "name": "gettext",
          "version": "0.19.8.1",
          "downloadUrl": "http://ftp.gnu.org/gnu/gettext/gettext-0.19.8.1.tar.xz"
        }
      }
    },
    {
      "component": {
        "type": "other",
        "other": {
          "name": "gflags",
          "version": "2.2.2",
          "downloadUrl": "https://github.com/gflags/gflags/archive/v2.2.2.tar.gz"
        }
      }
    },
    {
      "component": {
        "type": "other",
        "other": {
          "name": "git",
          "version": "2.23.4",
          "downloadUrl": "https://www.kernel.org/pub/software/scm/git/git-2.23.4.tar.xz"
        }
      }
    },
    {
      "component": {
        "type": "other",
        "other": {
          "name": "glib",
          "version": "2.58.0",
          "downloadUrl": "http://ftp.gnome.org/pub/gnome/sources/glib/2.58/glib-2.58.0.tar.xz"
        }
      }
    },
    {
      "component": {
        "type": "other",
        "other": {
          "name": "glib-networking",
          "version": "2.59.1",
          "downloadUrl": "http://ftp.gnome.org/pub/GNOME/sources/glib-networking/2.59/glib-networking-2.59.1.tar.xz"
        }
      }
    },
    {
      "component": {
        "type": "other",
        "other": {
          "name": "glibc",
          "version": "2.28",
          "downloadUrl": "https://ftp.gnu.org/gnu/glibc/glibc-2.28.tar.xz"
        }
      }
    },
    {
      "component": {
        "type": "other",
        "other": {
          "name": "glibmm24",
          "version": "2.56.0",
          "downloadUrl": "http://ftp.gnome.org/pub/GNOME/sources/glibmm/2.56/glibmm-2.56.0.tar.xz"
        }
      }
    },
    {
      "component": {
        "type": "other",
        "other": {
          "name": "gmp",
          "version": "6.1.2",
          "downloadUrl": "http://ftp.gnu.org/gnu/gmp/gmp-6.1.2.tar.xz"
        }
      }
    },
    {
      "component": {
        "type": "other",
        "other": {
          "name": "gnome-common",
          "version": "3.18.0",
          "downloadUrl": "https://ftp.gnome.org/pub/GNOME/sources/gnome-common/3.18/gnome-common-3.18.0.tar.xz"
        }
      }
    },
    {
      "component": {
        "type": "other",
        "other": {
          "name": "gnu-efi",
          "version": "3.0.9",
          "downloadUrl": "https://gigenet.dl.sourceforge.net/project/gnu-efi/gnu-efi-3.0.9.tar.bz2"
        }
      }
    },
    {
      "component": {
        "type": "other",
        "other": {
          "name": "gnulib",
          "version": "d271f868a8df9bbec29049d01e056481b7a1a263",
          "downloadUrl": "https://git.savannah.gnu.org/cgit/gnulib.git/snapshot/gnulib-d271f868a8df9bbec29049d01e056481b7a1a263.tar.gz"
        }
      }
    },
    {
      "component": {
        "type": "other",
        "other": {
          "name": "gnupg2",
          "version": "2.2.20",
          "downloadUrl": "https://gnupg.org/ftp/gcrypt/gnupg/gnupg-2.2.20.tar.bz2"
        }
      }
    },
    {
      "component": {
        "type": "other",
        "other": {
          "name": "gnuplot",
          "version": "5.2.4",
          "downloadUrl": "http://downloads.sourceforge.net/gnuplot/gnuplot-5.2.4.tar.gz"
        }
      }
    },
    {
      "component": {
        "type": "other",
        "other": {
          "name": "gnutls",
          "version": "3.6.14",
          "downloadUrl": "ftp://ftp.gnutls.org/gcrypt/gnutls/v3.6/gnutls-3.6.14.tar.xz"
        }
      }
    },
    {
      "component": {
        "type": "other",
        "other": {
          "name": "go-md2man",
          "version": "2.0.0",
          "downloadUrl": "https://github.com/cpuguy83/go-md2man/archive/v2.0.0.tar.gz"
        }
      }
    },
    {
      "component": {
        "type": "other",
        "other": {
          "name": "gobject-introspection",
          "version": "1.58.0",
          "downloadUrl": "https://ftp.gnome.org/pub/GNOME/sources/gobject-introspection/1.58/gobject-introspection-1.58.0.tar.xz"
        }
      }
    },
    {
      "component": {
        "type": "other",
        "other": {
          "name": "golang",
          "version": "1.15.13",
          "downloadUrl": "https://dl.google.com/go/go1.15.13.src.tar.gz"
        }
      }
    },
    {
      "component": {
        "type": "other",
        "other": {
          "name": "golang-crypto",
          "version": "c07d793c2f9aacf728fe68cbd7acd73adbd04159",
          "downloadUrl": "https://github.com/golang/crypto/archive/golang-crypto-c07d793c2f9aacf728fe68cbd7acd73adbd04159.tar.gz"
        }
      }
    },
    {
      "component": {
        "type": "other",
        "other": {
          "name": "golang-sys",
          "version": "b0526f3d87448f0401ea3f7f3a81aa9e6ab4804d",
          "downloadUrl": "https://github.com/golang/sys/archive/golang-sys-b0526f3d87448f0401ea3f7f3a81aa9e6ab4804d.tar.gz"
        }
      }
    },
    {
      "component": {
        "type": "other",
        "other": {
          "name": "gperf",
          "version": "3.1",
          "downloadUrl": "http://ftp.gnu.org/gnu/gperf/gperf-3.1.tar.gz"
        }
      }
    },
    {
      "component": {
        "type": "other",
        "other": {
          "name": "gperftools",
          "version": "2.7",
          "downloadUrl": "https://github.com/gperftools/gperftools/releases/download/gperftools-2.7/gperftools-2.7.tar.gz"
        }
      }
    },
    {
      "component": {
        "type": "other",
        "other": {
          "name": "gpgme",
          "version": "1.13.1",
          "downloadUrl": "https://www.gnupg.org/ftp/gcrypt/gpgme/gpgme-1.13.1.tar.bz2"
        }
      }
    },
    {
      "component": {
        "type": "other",
        "other": {
          "name": "gptfdisk",
          "version": "1.0.4",
          "downloadUrl": "http://downloads.sourceforge.net/project/gptfdisk/gptfdisk/1.0.4/gptfdisk-1.0.4.tar.gz"
        }
      }
    },
    {
      "component": {
        "type": "other",
        "other": {
          "name": "grep",
          "version": "3.1",
          "downloadUrl": "http://ftp.gnu.org/gnu/grep/grep-3.1.tar.xz"
        }
      }
    },
    {
      "component": {
        "type": "other",
        "other": {
          "name": "groff",
          "version": "1.22.3",
          "downloadUrl": "http://ftp.gnu.org/gnu/groff/groff-1.22.3.tar.gz"
        }
      }
    },
    {
      "component": {
        "type": "other",
        "other": {
          "name": "grpc",
          "version": "1.35.0",
          "downloadUrl": "https://github.com/grpc/grpc/archive/v1.35.0/grpc-1.35.0.tar.gz"
        }
      }
    },
    {
      "component": {
        "type": "other",
        "other": {
          "name": "grub2",
          "version": "2.06~rc1",
          "downloadUrl": "https://git.savannah.gnu.org/cgit/grub.git/snapshot/grub-2.06-rc1.tar.gz"
        }
      }
    },
    {
      "component": {
        "type": "other",
        "other": {
          "name": "GSL",
          "version": "2.0.0",
          "downloadUrl": "https://github.com/microsoft/GSL/archive/v2.0.0.tar.gz"
        }
      }
    },
    {
      "component": {
        "type": "other",
        "other": {
          "name": "gtest",
          "version": "1.8.1",
          "downloadUrl": "https://github.com/google/googletest/archive/release-1.8.1.tar.gz"
        }
      }
    },
    {
      "component": {
        "type": "other",
        "other": {
          "name": "gtk-doc",
          "version": "1.29",
          "downloadUrl": "https://ftp.gnome.org/pub/gnome/sources/gtk-doc/1.29/gtk-doc-1.29.tar.xz"
        }
      }
    },
    {
      "component": {
        "type": "other",
        "other": {
          "name": "guile",
          "version": "2.0.14",
          "downloadUrl": "ftp://ftp.gnu.org/pub/gnu/guile/guile-2.0.14.tar.gz"
        }
      }
    },
    {
      "component": {
        "type": "other",
        "other": {
          "name": "gzip",
          "version": "1.9",
          "downloadUrl": "http://ftp.gnu.org/gnu/gzip/gzip-1.9.tar.xz"
        }
      }
    },
    {
      "component": {
        "type": "other",
        "other": {
          "name": "haproxy",
          "version": "2.1.5",
          "downloadUrl": "http://www.haproxy.org/download/2.1/src/haproxy-2.1.5.tar.gz"
        }
      }
    },
    {
      "component": {
        "type": "other",
        "other": {
          "name": "hardening-check",
          "version": "2.6",
          "downloadUrl": "http://ftp.debian.org/debian/pool/main/h/hardening-wrapper/hardening-wrapper_2.6.tar.xz"
        }
      }
    },
    {
      "component": {
        "type": "other",
        "other": {
          "name": "harfbuzz",
          "version": "1.9.0",
          "downloadUrl": "https://www.freedesktop.org/software/harfbuzz/release/harfbuzz-1.9.0.tar.bz2"
        }
      }
    },
    {
      "component": {
        "type": "other",
        "other": {
          "name": "haveged",
          "version": "1.9.8",
          "downloadUrl": "https://github.com/jirka-h/haveged/archive/v1.9.8/haveged-1.9.8.tar.gz"
        }
      }
    },
    {
      "component": {
        "type": "other",
        "other": {
          "name": "hdparm",
          "version": "9.56",
          "downloadUrl": "http://downloads.sourceforge.net/hdparm/hdparm-9.56.tar.gz"
        }
      }
    },
    {
      "component": {
        "type": "other",
        "other": {
          "name": "heimdal",
          "version": "7.7.0",
          "downloadUrl": "https://github.com/heimdal/heimdal/releases/download/heimdal-7.7.0/heimdal-7.7.0.tar.gz"
        }
      }
    },
    {
      "component": {
        "type": "other",
        "other": {
          "name": "http-parser",
          "version": "2.8.1",
          "downloadUrl": "https://github.com/nodejs/http-parser/archive/v2.8.1.tar.gz"
        }
      }
    },
    {
      "component": {
        "type": "other",
        "other": {
          "name": "httpd",
          "version": "2.4.46",
          "downloadUrl": "https://archive.apache.org/dist/httpd/httpd-2.4.46.tar.bz2"
        }
      }
    },
    {
      "component": {
        "type": "other",
        "other": {
          "name": "hyperv-daemons",
          "version": "5.10.42.1",
          "downloadUrl": "https://github.com/microsoft/CBL-Mariner-Linux-Kernel/archive/rolling-lts/mariner/5.10.42.1.tar.gz"
        }
      }
    },
    {
      "component": {
        "type": "other",
        "other": {
          "name": "i2c-tools",
          "version": "4.1",
          "downloadUrl": "https://www.kernel.org/pub/software/utils/i2c-tools/i2c-tools-4.1.tar.xz"
        }
      }
    },
    {
      "component": {
        "type": "other",
        "other": {
          "name": "iana-etc",
          "version": "2.30",
          "downloadUrl": "http://anduin.linuxfromscratch.org/sources/LFS/lfs-packages/conglomeration//iana-etc/iana-etc-2.30.tar.bz2"
        }
      }
    },
    {
      "component": {
        "type": "other",
        "other": {
          "name": "icu",
          "version": "68.2.0.6",
          "downloadUrl": "https://github.com/microsoft/icu/archive/v68.2.0.6.tar.gz"
        }
      }
    },
    {
      "component": {
        "type": "other",
        "other": {
          "name": "initscripts",
          "version": "9.70",
          "downloadUrl": "https://github.com/fedora-sysv/initscripts/archive/9.70.tar.gz"
        }
      }
    },
    {
      "component": {
        "type": "other",
        "other": {
          "name": "inotify-tools",
          "version": "3.14",
          "downloadUrl": "https://github.com/downloads/rvoicilas/inotify-tools/inotify-tools-3.14.tar.gz"
        }
      }
    },
    {
      "component": {
        "type": "other",
        "other": {
          "name": "intltool",
          "version": "0.51.0",
          "downloadUrl": "https://launchpad.net/intltool/trunk/0.51.0/+download/intltool-0.51.0.tar.gz"
        }
      }
    },
    {
      "component": {
        "type": "other",
        "other": {
          "name": "iotop",
          "version": "0.6",
          "downloadUrl": "http://guichaz.free.fr/iotop/files/iotop-0.6.tar.gz"
        }
      }
    },
    {
      "component": {
        "type": "other",
        "other": {
          "name": "iperf3",
          "version": "3.6",
          "downloadUrl": "https://github.com/esnet/iperf/archive/3.6.tar.gz"
        }
      }
    },
    {
      "component": {
        "type": "other",
        "other": {
          "name": "ipmitool",
          "version": "1.8.18",
          "downloadUrl": "https://github.com/ipmitool/ipmitool/archive/IPMITOOL_1_8_18/ipmitool-1.8.18.tar.gz"
        }
      }
    },
    {
      "component": {
        "type": "other",
        "other": {
          "name": "iproute",
          "version": "4.18.0",
          "downloadUrl": "https://www.kernel.org/pub/linux/utils/net/iproute2/iproute2-4.18.0.tar.xz"
        }
      }
    },
    {
      "component": {
        "type": "other",
        "other": {
          "name": "ipset",
          "version": "7.1",
          "downloadUrl": "http://ipset.netfilter.org/ipset-7.1.tar.bz2"
        }
      }
    },
    {
      "component": {
        "type": "other",
        "other": {
          "name": "iptables",
          "version": "1.8.3",
          "downloadUrl": "http://www.netfilter.org/projects/iptables/files/iptables-1.8.3.tar.bz2"
        }
      }
    },
    {
      "component": {
        "type": "other",
        "other": {
          "name": "iputils",
          "version": "20180629",
          "downloadUrl": "https://github.com/iputils/iputils/archive/s20180629.tar.gz"
        }
      }
    },
    {
      "component": {
        "type": "other",
        "other": {
          "name": "ipv6calc",
          "version": "2.2.0",
          "downloadUrl": "ftp://ftp.bieringer.de/pub/linux/IPv6/ipv6calc/ipv6calc-2.2.0.tar.gz"
        }
      }
    },
    {
      "component": {
        "type": "other",
        "other": {
          "name": "ipvsadm",
          "version": "1.29",
          "downloadUrl": "https://www.kernel.org/pub/linux/utils/kernel/ipvsadm/ipvsadm-1.29.tar.xz"
        }
      }
    },
    {
      "component": {
        "type": "other",
        "other": {
          "name": "ipxe",
          "version": "1.20.1",
          "downloadUrl": "https://github.com/ipxe/ipxe/archive/v1.20.1.tar.gz"
        }
      }
    },
    {
      "component": {
        "type": "other",
        "other": {
          "name": "irqbalance",
          "version": "1.6.0",
          "downloadUrl": "https://github.com/Irqbalance/irqbalance/archive/v1.6.0.tar.gz"
        }
      }
    },
    {
      "component": {
        "type": "other",
        "other": {
          "name": "itstool",
          "version": "2.0.6",
          "downloadUrl": "http://files.itstool.org/itstool/itstool-2.0.6.tar.bz2"
        }
      }
    },
    {
      "component": {
        "type": "other",
        "other": {
          "name": "ivykis",
          "version": "0.42.4",
          "downloadUrl": "https://github.com/buytenh/ivykis/archive/v0.42.4.tar.gz"
        }
      }
    },
    {
      "component": {
        "type": "other",
        "other": {
          "name": "jansson",
          "version": "2.11",
          "downloadUrl": "http://www.digip.org/jansson/releases/jansson-2.11.tar.gz"
        }
      }
    },
    {
      "component": {
        "type": "other",
        "other": {
          "name": "jemalloc",
          "version": "5.2.1",
          "downloadUrl": "https://github.com/jemalloc/jemalloc/releases/download/5.2.1/jemalloc-5.2.1.tar.bz2"
        }
      }
    },
    {
      "component": {
        "type": "other",
        "other": {
          "name": "jna",
          "version": "4.5.2",
          "downloadUrl": "https://github.com/java-native-access/jna/archive/4.5.2/jna-4.5.2.tar.gz"
        }
      }
    },
    {
      "component": {
        "type": "other",
        "other": {
          "name": "jq",
          "version": "1.5",
          "downloadUrl": "https://github.com/stedolan/jq/releases/download/jq-1.5/jq-1.5.tar.gz"
        }
      }
    },
    {
      "component": {
        "type": "other",
        "other": {
          "name": "json-c",
          "version": "0.14",
          "downloadUrl": "https://github.com/json-c/json-c/archive/json-c-0.14-20200419.tar.gz"
        }
      }
    },
    {
      "component": {
        "type": "other",
        "other": {
          "name": "json-glib",
          "version": "1.4.4",
          "downloadUrl": "https://ftp.gnome.org/pub/GNOME/sources/json-glib/1.4/json-glib-1.4.4.tar.xz"
        }
      }
    },
    {
      "component": {
        "type": "other",
        "other": {
          "name": "jsonbuilder",
          "version": "0.2.1",
          "downloadUrl": "https://github.com/microsoft/jsonbuilder/archive/v0.2.1.tar.gz"
        }
      }
    },
    {
      "component": {
        "type": "other",
        "other": {
          "name": "kbd",
          "version": "2.0.4",
          "downloadUrl": "http://ftp.altlinux.org/pub/people/legion/kbd/kbd-2.0.4.tar.xz"
        }
      }
    },
    {
      "component": {
        "type": "other",
        "other": {
          "name": "kde-settings",
          "version": "30.0",
          "downloadUrl": "https://github.com/FedoraKDE/kde-settings/archive/30.0.tar.gz"
        }
      }
    },
    {
      "component": {
        "type": "other",
        "other": {
          "name": "keepalived",
          "version": "2.0.10",
          "downloadUrl": "https://github.com/acassen/keepalived/archive/v2.0.10.zip"
        }
      }
    },
    {
      "component": {
        "type": "other",
        "other": {
<<<<<<< HEAD
          "name": "kernel-headers",
=======
          "name": "kernel",
>>>>>>> c6f8ce39
          "version": "5.10.42.1",
          "downloadUrl": "https://github.com/microsoft/CBL-Mariner-Linux-Kernel/archive/rolling-lts/mariner/5.10.42.1.tar.gz"
        }
      }
    },
    {
      "component": {
        "type": "other",
        "other": {
<<<<<<< HEAD
          "name": "kernel-hyperv",
=======
          "name": "kernel-headers",
>>>>>>> c6f8ce39
          "version": "5.10.42.1",
          "downloadUrl": "https://github.com/microsoft/CBL-Mariner-Linux-Kernel/archive/rolling-lts/mariner/5.10.42.1.tar.gz"
        }
      }
    },
    {
      "component": {
        "type": "other",
        "other": {
<<<<<<< HEAD
          "name": "kernel",
=======
          "name": "kernel-hyperv",
>>>>>>> c6f8ce39
          "version": "5.10.42.1",
          "downloadUrl": "https://github.com/microsoft/CBL-Mariner-Linux-Kernel/archive/rolling-lts/mariner/5.10.42.1.tar.gz"
        }
      }
    },
    {
      "component": {
        "type": "other",
        "other": {
          "name": "kexec-tools",
          "version": "2.0.21",
          "downloadUrl": "http://kernel.org/pub/linux/utils/kernel/kexec/kexec-tools-2.0.21.tar.xz"
        }
      }
    },
    {
      "component": {
        "type": "other",
        "other": {
          "name": "keyutils",
          "version": "1.5.10",
          "downloadUrl": "https://people.redhat.com/~dhowells/keyutils/keyutils-1.5.10.tar.bz2"
        }
      }
    },
    {
      "component": {
        "type": "other",
        "other": {
          "name": "kf5-kconfig",
          "version": "5.61.0",
          "downloadUrl": "https://download.kde.org/stable/frameworks/5.61/kconfig-5.61.0.tar.xz"
        }
      }
    },
    {
      "component": {
        "type": "other",
        "other": {
          "name": "kf5-kcoreaddons",
          "version": "5.61.0",
          "downloadUrl": "https://download.kde.org/stable/frameworks/5.61/kcoreaddons-5.61.0.tar.xz"
        }
      }
    },
    {
      "component": {
        "type": "other",
        "other": {
          "name": "kf5-ki18n",
          "version": "5.61.0",
          "downloadUrl": "https://download.kde.org/stable/frameworks/5.61/ki18n-5.61.0.tar.xz"
        }
      }
    },
    {
      "component": {
        "type": "other",
        "other": {
          "name": "kf5-kwidgetsaddons",
          "version": "5.61.0",
          "downloadUrl": "https://download.kde.org/stable/frameworks/5.61/kwidgetsaddons-5.61.0.tar.xz"
        }
      }
    },
    {
      "component": {
        "type": "other",
        "other": {
          "name": "kmod",
          "version": "25",
          "downloadUrl": "http://www.kernel.org/pub/linux/utils/kernel/kmod/kmod-25.tar.xz"
        }
      }
    },
    {
      "component": {
        "type": "other",
        "other": {
          "name": "kpmcore",
          "version": "3.3.0",
          "downloadUrl": "http://download.kde.org/stable/kpmcore/3.3.0/src/kpmcore-3.3.0.tar.xz"
        }
      }
    },
    {
      "component": {
        "type": "other",
        "other": {
          "name": "krb5",
          "version": "1.17",
          "downloadUrl": "https://web.mit.edu/kerberos/dist/krb5/1.17/krb5-1.17.tar.gz"
        }
      }
    },
    {
      "component": {
        "type": "other",
        "other": {
          "name": "kubernetes",
          "version": "1.18.14",
          "downloadUrl": "https://kubernetesartifacts.azureedge.net/kubernetes/v1.18.14-hotfix.20210525/binaries/kubernetes-node-linux-amd64.tar.gz"
        }
      }
    },
    {
      "component": {
        "type": "other",
        "other": {
          "name": "kubernetes",
          "version": "1.18.17",
          "downloadUrl": "https://kubernetesartifacts.azureedge.net/kubernetes/v1.18.17-hotfix.20210525/binaries/kubernetes-node-linux-amd64.tar.gz"
        }
      }
    },
    {
      "component": {
        "type": "other",
        "other": {
          "name": "kubernetes",
          "version": "1.19.7",
          "downloadUrl": "https://kubernetesartifacts.azureedge.net/kubernetes/v1.19.7-hotfix.20210525/binaries/kubernetes-node-linux-amd64.tar.gz"
        }
      }
    },
    {
      "component": {
        "type": "other",
        "other": {
          "name": "kubernetes",
          "version": "1.19.9",
          "downloadUrl": "https://kubernetesartifacts.azureedge.net/kubernetes/v1.19.9-hotfix.20210526/binaries/kubernetes-node-linux-amd64.tar.gz"
        }
      }
    },
    {
      "component": {
        "type": "other",
        "other": {
          "name": "kubernetes",
          "version": "1.20.2",
          "downloadUrl": "https://kubernetesartifacts.azureedge.net/kubernetes/v1.20.2-hotfix.20210525/binaries/kubernetes-node-linux-amd64.tar.gz"
        }
      }
    },
    {
      "component": {
        "type": "other",
        "other": {
          "name": "kubernetes",
          "version": "1.20.5",
          "downloadUrl": "https://kubernetesartifacts.azureedge.net/kubernetes/v1.20.5-hotfix.20210526/binaries/kubernetes-node-linux-amd64.tar.gz"
        }
      }
    },
    {
      "component": {
        "type": "other",
        "other": {
          "name": "lapack",
          "version": "3.8.0",
          "downloadUrl": "http://www.netlib.org/lapack/lapack-3.8.0.tar.gz"
        }
      }
    },
    {
      "component": {
        "type": "other",
        "other": {
          "name": "less",
          "version": "530",
          "downloadUrl": "http://www.greenwoodsoftware.com/less/less-530.tar.gz"
        }
      }
    },
    {
      "component": {
        "type": "other",
        "other": {
          "name": "leveldb",
          "version": "1.22",
          "downloadUrl": "https://github.com/google/leveldb/archive/1.22/leveldb-1.22.tar.gz"
        }
      }
    },
    {
      "component": {
        "type": "other",
        "other": {
          "name": "libacvp",
          "version": "1.2.0",
          "downloadUrl": "https://github.com/cisco/libacvp/archive/v1.2.0.tar.gz"
        }
      }
    },
    {
      "component": {
        "type": "other",
        "other": {
          "name": "libaio",
          "version": "0.3.112",
          "downloadUrl": "https://releases.pagure.org/libaio/libaio-0.3.112.tar.gz"
        }
      }
    },
    {
      "component": {
        "type": "other",
        "other": {
          "name": "libarchive",
          "version": "3.4.2",
          "downloadUrl": "https://github.com/libarchive/libarchive/releases/download/v3.4.2/libarchive-3.4.2.tar.gz"
        }
      }
    },
    {
      "component": {
        "type": "other",
        "other": {
          "name": "libassuan",
          "version": "2.5.1",
          "downloadUrl": "ftp://ftp.gnupg.org/gcrypt/libassuan/libassuan-2.5.1.tar.bz2"
        }
      }
    },
    {
      "component": {
        "type": "other",
        "other": {
          "name": "libatasmart",
          "version": "0.19",
          "downloadUrl": "http://0pointer.de/public/libatasmart-0.19.tar.xz"
        }
      }
    },
    {
      "component": {
        "type": "other",
        "other": {
          "name": "libatomic_ops",
          "version": "7.6.6",
          "downloadUrl": "http://www.ivmaisoft.com/_bin/atomic_ops/libatomic_ops-7.6.6.tar.gz"
        }
      }
    },
    {
      "component": {
        "type": "other",
        "other": {
          "name": "libburn",
          "version": "1.4.8",
          "downloadUrl": "http://files.libburnia-project.org/releases/libburn-1.4.8.tar.gz"
        }
      }
    },
    {
      "component": {
        "type": "other",
        "other": {
          "name": "libcap",
          "version": "2.26",
          "downloadUrl": "https://www.kernel.org/pub/linux/libs/security/linux-privs/libcap2/libcap-2.26.tar.xz"
        }
      }
    },
    {
      "component": {
        "type": "other",
        "other": {
          "name": "libcap-ng",
          "version": "0.7.9",
          "downloadUrl": "http://people.redhat.com/sgrubb/libcap-ng/libcap-ng-0.7.9.tar.gz"
        }
      }
    },
    {
      "component": {
        "type": "other",
        "other": {
          "name": "libcgroup",
          "version": "0.41",
          "downloadUrl": "https://downloads.sourceforge.net/libcg/libcgroup-0.41.tar.bz2"
        }
      }
    },
    {
      "component": {
        "type": "other",
        "other": {
          "name": "libcomps",
          "version": "0.1.11",
          "downloadUrl": "https://github.com/rpm-software-management/libcomps/archive/libcomps-0.1.11.tar.gz"
        }
      }
    },
    {
      "component": {
        "type": "other",
        "other": {
          "name": "libconfig",
          "version": "1.7.2",
          "downloadUrl": "https://github.com/hyperrealm/libconfig/archive/v1.7.2.tar.gz"
        }
      }
    },
    {
      "component": {
        "type": "other",
        "other": {
          "name": "libconfini",
          "version": "1.16.0",
          "downloadUrl": "https://github.com/madmurphy/libconfini/archive/1.16.0.tar.gz"
        }
      }
    },
    {
      "component": {
        "type": "other",
        "other": {
          "name": "libconfuse",
          "version": "3.3",
          "downloadUrl": "https://github.com/libconfuse/libconfuse/releases/download/v3.3/confuse-3.3.tar.gz"
        }
      }
    },
    {
      "component": {
        "type": "other",
        "other": {
          "name": "libdb",
          "version": "5.3.28",
          "downloadUrl": "http://download.oracle.com/berkeley-db/db-5.3.28.tar.gz"
        }
      }
    },
    {
      "component": {
        "type": "other",
        "other": {
          "name": "libdnet",
          "version": "1.12",
          "downloadUrl": "https://github.com/dugsong/libdnet/archive/libdnet-1.12.tar.gz"
        }
      }
    },
    {
      "component": {
        "type": "other",
        "other": {
          "name": "libdnf",
          "version": "0.39.1",
          "downloadUrl": "https://github.com/rpm-software-management/libdnf/archive/0.39.1.tar.gz"
        }
      }
    },
    {
      "component": {
        "type": "other",
        "other": {
          "name": "libedit",
          "version": "3.1.20180525",
          "downloadUrl": "https://www.thrysoee.dk/editline/libedit-20180525-3.1.tar.gz"
        }
      }
    },
    {
      "component": {
        "type": "other",
        "other": {
          "name": "libestr",
          "version": "0.1.10",
          "downloadUrl": "http://libestr.adiscon.com/files/download/libestr-0.1.10.tar.gz"
        }
      }
    },
    {
      "component": {
        "type": "other",
        "other": {
          "name": "libev",
          "version": "4.24",
          "downloadUrl": "http://dist.schmorp.de/libev/Attic/libev-4.24.tar.gz"
        }
      }
    },
    {
      "component": {
        "type": "other",
        "other": {
          "name": "libevent",
          "version": "2.1.8",
          "downloadUrl": "https://github.com/libevent/libevent/releases/download/release-2.1.8-stable/libevent-2.1.8-stable.tar.gz"
        }
      }
    },
    {
      "component": {
        "type": "other",
        "other": {
          "name": "libfastjson",
          "version": "0.99.8",
          "downloadUrl": "https://github.com/rsyslog/libfastjson/archive/v0.99.8.tar.gz"
        }
      }
    },
    {
      "component": {
        "type": "other",
        "other": {
          "name": "libffi",
          "version": "3.2.1",
          "downloadUrl": "https://gcc.gnu.org/pub/libffi/libffi-3.2.1.tar.gz"
        }
      }
    },
    {
      "component": {
        "type": "other",
        "other": {
          "name": "libgcrypt",
          "version": "1.8.7",
          "downloadUrl": "https://gnupg.org/ftp/gcrypt/libgcrypt/libgcrypt-1.8.7.tar.bz2"
        }
      }
    },
    {
      "component": {
        "type": "other",
        "other": {
          "name": "libgpg-error",
          "version": "1.32",
          "downloadUrl": "ftp://ftp.gnupg.org/gcrypt/libgpg-error/libgpg-error-1.32.tar.bz2"
        }
      }
    },
    {
      "component": {
        "type": "other",
        "other": {
          "name": "libgssglue",
          "version": "0.4",
          "downloadUrl": "http://www.citi.umich.edu/projects/nfsv4/linux/libgssglue/libgssglue-0.4.tar.gz"
        }
      }
    },
    {
      "component": {
        "type": "other",
        "other": {
          "name": "libgsystem",
          "version": "2015.2",
          "downloadUrl": "https://src.fedoraproject.org/repo/pkgs/libgsystem/libgsystem-2015.2.tar.xz/e388e3ad3c2b527479cc8512f6ad9a37/libgsystem-2015.2.tar.xz"
        }
      }
    },
    {
      "component": {
        "type": "other",
        "other": {
          "name": "libgudev",
          "version": "232",
          "downloadUrl": "https://download.gnome.org/sources/libgudev/232/libgudev-232.tar.xz"
        }
      }
    },
    {
      "component": {
        "type": "other",
        "other": {
          "name": "libiothsm-std",
          "version": "1.1.2",
          "downloadUrl": "https://github.com/Azure/iotedge/archive/1.1.2.tar.gz"
        }
      }
    },
    {
      "component": {
        "type": "other",
        "other": {
          "name": "libisoburn",
          "version": "1.4.8",
          "downloadUrl": "http://files.libburnia-project.org/releases/libisoburn-1.4.8.tar.gz"
        }
      }
    },
    {
      "component": {
        "type": "other",
        "other": {
          "name": "libisofs",
          "version": "1.4.8",
          "downloadUrl": "http://files.libburnia-project.org/releases/libisofs-1.4.8.tar.gz"
        }
      }
    },
    {
      "component": {
        "type": "other",
        "other": {
          "name": "libjpeg-turbo",
          "version": "2.0.0",
          "downloadUrl": "http://downloads.sourceforge.net/libjpeg-turbo/libjpeg-turbo-2.0.0.tar.gz"
        }
      }
    },
    {
      "component": {
        "type": "other",
        "other": {
          "name": "libkcapi",
          "version": "1.2.0",
          "downloadUrl": "https://www.chronox.de/libkcapi/libkcapi-1.2.0.tar.xz"
        }
      }
    },
    {
      "component": {
        "type": "other",
        "other": {
          "name": "libksba",
          "version": "1.3.5",
          "downloadUrl": "https://www.gnupg.org/ftp/gcrypt/libksba/libksba-1.3.5.tar.bz2"
        }
      }
    },
    {
      "component": {
        "type": "other",
        "other": {
          "name": "liblogging",
          "version": "1.0.6",
          "downloadUrl": "http://download.rsyslog.com/liblogging/liblogging-1.0.6.tar.gz"
        }
      }
    },
    {
      "component": {
        "type": "other",
        "other": {
          "name": "libmaxminddb",
          "version": "1.5.0",
          "downloadUrl": "https://github.com/maxmind/libmaxminddb/releases/download/1.5.0/libmaxminddb-1.5.0.tar.gz"
        }
      }
    },
    {
      "component": {
        "type": "other",
        "other": {
          "name": "libmbim",
          "version": "1.18.2",
          "downloadUrl": "https://www.freedesktop.org/software/libmbim/libmbim-1.18.2.tar.xz"
        }
      }
    },
    {
      "component": {
        "type": "other",
        "other": {
          "name": "libmnl",
          "version": "1.0.4",
          "downloadUrl": "http://netfilter.org/projects/libmnl/files/libmnl-1.0.4.tar.bz2"
        }
      }
    },
    {
      "component": {
        "type": "other",
        "other": {
          "name": "libmodulemd",
          "version": "2.5.0",
          "downloadUrl": "https://github.com/fedora-modularity/libmodulemd/releases/download/libmodulemd-2.5.0/modulemd-2.5.0.tar.xz"
        }
      }
    },
    {
      "component": {
        "type": "other",
        "other": {
          "name": "libmpc",
          "version": "1.1.0",
          "downloadUrl": "https://ftp.gnu.org/gnu/mpc/mpc-1.1.0.tar.gz"
        }
      }
    },
    {
      "component": {
        "type": "other",
        "other": {
          "name": "libmspack",
          "version": "0.7.1alpha",
          "downloadUrl": "http://www.cabextract.org.uk/libmspack/libmspack-0.7.1alpha.tar.gz"
        }
      }
    },
    {
      "component": {
        "type": "other",
        "other": {
          "name": "libndp",
          "version": "1.7",
          "downloadUrl": "http://www.libndp.org/files/libndp-1.7.tar.gz"
        }
      }
    },
    {
      "component": {
        "type": "other",
        "other": {
          "name": "libnetfilter_conntrack",
          "version": "1.0.7",
          "downloadUrl": "http://www.netfilter.org/projects/libnetfilter_conntrack/files/libnetfilter_conntrack-1.0.7.tar.bz2"
        }
      }
    },
    {
      "component": {
        "type": "other",
        "other": {
          "name": "libnetfilter_cthelper",
          "version": "1.0.0",
          "downloadUrl": "http://www.netfilter.org/projects/libnetfilter_cthelper/files/libnetfilter_cthelper-1.0.0.tar.bz2"
        }
      }
    },
    {
      "component": {
        "type": "other",
        "other": {
          "name": "libnetfilter_cttimeout",
          "version": "1.0.0",
          "downloadUrl": "http://www.netfilter.org/projects/libnetfilter_cttimeout/files/libnetfilter_cttimeout-1.0.0.tar.bz2"
        }
      }
    },
    {
      "component": {
        "type": "other",
        "other": {
          "name": "libnetfilter_queue",
          "version": "1.0.3",
          "downloadUrl": "http://www.netfilter.org/projects/libnetfilter_queue/files/libnetfilter_queue-1.0.3.tar.bz2"
        }
      }
    },
    {
      "component": {
        "type": "other",
        "other": {
          "name": "libnfnetlink",
          "version": "1.0.1",
          "downloadUrl": "http://www.netfilter.org/projects/libnfnetlink/files/libnfnetlink-1.0.1.tar.bz2"
        }
      }
    },
    {
      "component": {
        "type": "other",
        "other": {
          "name": "libnftnl",
          "version": "1.1.1",
          "downloadUrl": "https://netfilter.org/projects/libnftnl/files/libnftnl-1.1.1.tar.bz2"
        }
      }
    },
    {
      "component": {
        "type": "other",
        "other": {
          "name": "libnl3",
          "version": "3.4.0",
          "downloadUrl": "https://github.com/thom311/libnl/releases/download/libnl3_4_0/libnl-3.4.0.tar.gz"
        }
      }
    },
    {
      "component": {
        "type": "other",
        "other": {
          "name": "libnsl2",
          "version": "1.2.0",
          "downloadUrl": "https://github.com/thkukuk/libnsl/archive/v1.2.0/libnsl-1.2.0.tar.gz"
        }
      }
    },
    {
      "component": {
        "type": "other",
        "other": {
          "name": "libnvidia-container",
          "version": "1.3.3",
          "downloadUrl": "https://github.com/NVIDIA/libnvidia-container/archive/v1.3.3.tar.gz"
        }
      }
    },
    {
      "component": {
        "type": "other",
        "other": {
          "name": "libpcap",
          "version": "1.9.1",
          "downloadUrl": "https://github.com/the-tcpdump-group/libpcap/archive/libpcap-1.9.1.tar.gz"
        }
      }
    },
    {
      "component": {
        "type": "other",
        "other": {
          "name": "libpipeline",
          "version": "1.5.0",
          "downloadUrl": "http://download.savannah.gnu.org/releases/libpipeline/libpipeline-1.5.0.tar.gz"
        }
      }
    },
    {
      "component": {
        "type": "other",
        "other": {
          "name": "libpng",
          "version": "1.6.37",
          "downloadUrl": "https://downloads.sourceforge.net/libpng/libpng-1.6.37.tar.xz"
        }
      }
    },
    {
      "component": {
        "type": "other",
        "other": {
          "name": "libpsl",
          "version": "0.20.2",
          "downloadUrl": "https://github.com/rockdaboot/libpsl/releases/download/libpsl-0.20.2/libpsl-0.20.2.tar.gz"
        }
      }
    },
    {
      "component": {
        "type": "other",
        "other": {
          "name": "libpwquality",
          "version": "1.4.2",
          "downloadUrl": "https://github.com/libpwquality/libpwquality/releases/download/libpwquality-1.4.2/libpwquality-1.4.2.tar.bz2"
        }
      }
    },
    {
      "component": {
        "type": "other",
        "other": {
          "name": "libqmi",
          "version": "1.22.4",
          "downloadUrl": "https://www.freedesktop.org/software/libqmi/libqmi-1.22.4.tar.xz"
        }
      }
    },
    {
      "component": {
        "type": "other",
        "other": {
          "name": "librdkafka",
          "version": "1.4.0",
          "downloadUrl": "https://github.com/edenhill/librdkafka/archive/v1.4.0.tar.gz"
        }
      }
    },
    {
      "component": {
        "type": "other",
        "other": {
          "name": "librelp",
          "version": "1.2.17",
          "downloadUrl": "https://github.com/rsyslog/librelp/archive/v1.2.17.tar.gz"
        }
      }
    },
    {
      "component": {
        "type": "other",
        "other": {
          "name": "librepo",
          "version": "1.11.0",
          "downloadUrl": "https://github.com/rpm-software-management/librepo/archive/1.11.0.tar.gz"
        }
      }
    },
    {
      "component": {
        "type": "other",
        "other": {
          "name": "librsync",
          "version": "2.0.2",
          "downloadUrl": "https://github.com/librsync/librsync/archive/v2.0.2.tar.gz"
        }
      }
    },
    {
      "component": {
        "type": "other",
        "other": {
          "name": "libseccomp",
          "version": "2.4.1",
          "downloadUrl": "https://github.com/seccomp/libseccomp/releases/download/v2.4.1/libseccomp-2.4.1.tar.gz"
        }
      }
    },
    {
      "component": {
        "type": "other",
        "other": {
          "name": "libselinux",
          "version": "2.9",
          "downloadUrl": "https://github.com/SELinuxProject/selinux/releases/download/20190315/libselinux-2.9.tar.gz"
        }
      }
    },
    {
      "component": {
        "type": "other",
        "other": {
          "name": "libsemanage",
          "version": "2.9",
          "downloadUrl": "https://github.com/SELinuxProject/selinux/releases/download/20190315/libsemanage-2.9.tar.gz"
        }
      }
    },
    {
      "component": {
        "type": "other",
        "other": {
          "name": "libsepol",
          "version": "2.9",
          "downloadUrl": "https://github.com/SELinuxProject/selinux/releases/download/20190315/libsepol-2.9.tar.gz"
        }
      }
    },
    {
      "component": {
        "type": "other",
        "other": {
          "name": "libserf",
          "version": "1.3.9",
          "downloadUrl": "https://www.apache.org/dist/serf/serf-1.3.9.tar.bz2"
        }
      }
    },
    {
      "component": {
        "type": "other",
        "other": {
          "name": "libsigc++20",
          "version": "2.10.0",
          "downloadUrl": "https://github.com/libsigcplusplus/libsigcplusplus/releases/download/2.10.0/libsigcplusplus-2.10.0.tar.xz"
        }
      }
    },
    {
      "component": {
        "type": "other",
        "other": {
          "name": "libsolv",
          "version": "0.7.7",
          "downloadUrl": "https://github.com/openSUSE/libsolv/archive/0.7.7/libsolv-0.7.7.tar.gz"
        }
      }
    },
    {
      "component": {
        "type": "other",
        "other": {
          "name": "libsoup",
          "version": "2.64.0",
          "downloadUrl": "https://ftp.gnome.org/pub/GNOME/sources/libsoup/2.64/libsoup-2.64.0.tar.xz"
        }
      }
    },
    {
      "component": {
        "type": "other",
        "other": {
          "name": "libssh2",
          "version": "1.9.0",
          "downloadUrl": "https://www.libssh2.org/download/libssh2-1.9.0.tar.gz"
        }
      }
    },
    {
      "component": {
        "type": "other",
        "other": {
          "name": "libstoragemgmt",
          "version": "1.8.4",
          "downloadUrl": "https://github.com/libstorage/libstoragemgmt/releases/download/1.8.4/libstoragemgmt-1.8.4.tar.gz"
        }
      }
    },
    {
      "component": {
        "type": "other",
        "other": {
          "name": "libtalloc",
          "version": "2.1.16",
          "downloadUrl": "https://www.samba.org/ftp/talloc/talloc-2.1.16.tar.gz"
        }
      }
    },
    {
      "component": {
        "type": "other",
        "other": {
          "name": "libtar",
          "version": "1.2.20",
          "downloadUrl": "https://github.com/tklauser/libtar/archive/v1.2.20.tar.gz"
        }
      }
    },
    {
      "component": {
        "type": "other",
        "other": {
          "name": "libtasn1",
          "version": "4.14",
          "downloadUrl": "https://ftp.gnu.org/gnu/libtasn1/libtasn1-4.14.tar.gz"
        }
      }
    },
    {
      "component": {
        "type": "other",
        "other": {
          "name": "libtiff",
          "version": "4.1.0",
          "downloadUrl": "https://gitlab.com/libtiff/libtiff/-/archive/v4.1.0/libtiff-v4.1.0.tar.gz"
        }
      }
    },
    {
      "component": {
        "type": "other",
        "other": {
          "name": "libtirpc",
          "version": "1.1.4",
          "downloadUrl": "https://downloads.sourceforge.net/libtirpc/libtirpc-1.1.4.tar.bz2"
        }
      }
    },
    {
      "component": {
        "type": "other",
        "other": {
          "name": "libtool",
          "version": "2.4.6",
          "downloadUrl": "http://ftp.gnu.org/gnu/libtool/libtool-2.4.6.tar.xz"
        }
      }
    },
    {
      "component": {
        "type": "other",
        "other": {
          "name": "libunistring",
          "version": "0.9.10",
          "downloadUrl": "http://ftp.gnu.org/gnu/libunistring/libunistring-0.9.10.tar.xz"
        }
      }
    },
    {
      "component": {
        "type": "other",
        "other": {
          "name": "libunwind",
          "version": "1.2",
          "downloadUrl": "http://download.savannah.gnu.org/releases/libunwind/libunwind-1.2.tar.gz"
        }
      }
    },
    {
      "component": {
        "type": "other",
        "other": {
          "name": "libusb",
          "version": "1.0.22",
          "downloadUrl": "http://downloads.sourceforge.net/libusb/libusb-1.0.22.tar.bz2"
        }
      }
    },
    {
      "component": {
        "type": "other",
        "other": {
          "name": "libuv",
          "version": "1.38.0",
          "downloadUrl": "https://dist.libuv.org/dist/v1.38.0/libuv-v1.38.0.tar.gz"
        }
      }
    },
    {
      "component": {
        "type": "other",
        "other": {
          "name": "libvirt",
          "version": "6.1.0",
          "downloadUrl": "https://libvirt.org/sources/libvirt-6.1.0.tar.xz"
        }
      }
    },
    {
      "component": {
        "type": "other",
        "other": {
          "name": "libwebp",
          "version": "1.0.3",
          "downloadUrl": "https://github.com/webmproject/libwebp/archive/v1.0.3.tar.gz"
        }
      }
    },
    {
      "component": {
        "type": "other",
        "other": {
          "name": "libxcrypt",
          "version": "4.4.17",
          "downloadUrl": "https://github.com/besser82/libxcrypt/archive/v4.4.17/libxcrypt-4.4.17.tar.gz"
        }
      }
    },
    {
      "component": {
        "type": "other",
        "other": {
          "name": "libxml++",
          "version": "3.2.0",
          "downloadUrl": "http://ftp.gnome.org/pub/GNOME/sources/libxml++/3.2/libxml++-3.2.0.tar.xz"
        }
      }
    },
    {
      "component": {
        "type": "other",
        "other": {
          "name": "libxml2",
          "version": "2.9.12",
          "downloadUrl": "ftp://xmlsoft.org/libxml2/libxml2-2.9.12.tar.gz"
        }
      }
    },
    {
      "component": {
        "type": "other",
        "other": {
          "name": "libxslt",
          "version": "1.1.34",
          "downloadUrl": "http://xmlsoft.org/sources/libxslt-1.1.34.tar.gz"
        }
      }
    },
    {
      "component": {
        "type": "other",
        "other": {
          "name": "libyaml",
          "version": "0.2.1",
          "downloadUrl": "http://pyyaml.org/download/libyaml/yaml-0.2.1.tar.gz"
        }
      }
    },
    {
      "component": {
        "type": "other",
        "other": {
          "name": "libzip",
          "version": "1.7.3",
          "downloadUrl": "https://libzip.org/download/libzip-1.7.3.tar.xz"
        }
      }
    },
    {
      "component": {
        "type": "other",
        "other": {
          "name": "linux-firmware",
          "version": "20200316",
          "downloadUrl": "https://git.kernel.org/pub/scm/linux/kernel/git/firmware/linux-firmware.git/snapshot/linux-firmware-20200316.tar.gz"
        }
      }
    },
    {
      "component": {
        "type": "other",
        "other": {
          "name": "lldb",
          "version": "8.0.1",
          "downloadUrl": "https://github.com/llvm/llvm-project/releases/download/llvmorg-8.0.1/lldb-8.0.1.src.tar.xz"
        }
      }
    },
    {
      "component": {
        "type": "other",
        "other": {
          "name": "lldpad",
          "version": "1.0.1",
          "downloadUrl": "https://github.com/intel/openlldp/archive/v1.0.1.tar.gz"
        }
      }
    },
    {
      "component": {
        "type": "other",
        "other": {
          "name": "llvm",
          "version": "8.0.1",
          "downloadUrl": "https://github.com/llvm/llvm-project/releases/download/llvmorg-8.0.1/llvm-8.0.1.src.tar.xz"
        }
      }
    },
    {
      "component": {
        "type": "other",
        "other": {
          "name": "lm-sensors",
          "version": "3.5.0",
          "downloadUrl": "https://github.com/lm-sensors/lm-sensors/archive/V3-5-0.tar.gz"
        }
      }
    },
    {
      "component": {
        "type": "other",
        "other": {
          "name": "lmdb",
          "version": "0.9.23",
          "downloadUrl": "https://github.com/LMDB/lmdb/archive/LMDB_0.9.23.tar.gz"
        }
      }
    },
    {
      "component": {
        "type": "other",
        "other": {
          "name": "log4cpp",
          "version": "1.1.3",
          "downloadUrl": "https://sourceforge.net/projects/log4cpp/files/log4cpp-1.1.x%20%28new%29/log4cpp-1.1/log4cpp-1.1.3.tar.gz"
        }
      }
    },
    {
      "component": {
        "type": "other",
        "other": {
          "name": "logrotate",
          "version": "3.16.0",
          "downloadUrl": "https://github.com/logrotate/logrotate//archive/3.16.0.tar.gz"
        }
      }
    },
    {
      "component": {
        "type": "other",
        "other": {
          "name": "logrus",
          "version": "1.8.1",
          "downloadUrl": "https://github.com/sirupsen/logrus/archive/v1.8.1.tar.gz"
        }
      }
    },
    {
      "component": {
        "type": "other",
        "other": {
          "name": "lsb-release",
          "version": "1.4",
          "downloadUrl": "https://downloads.sourceforge.net/lsb/lsb-release-1.4.tar.gz"
        }
      }
    },
    {
      "component": {
        "type": "other",
        "other": {
          "name": "lshw",
          "version": "B.02.18",
          "downloadUrl": "http://www.ezix.org/software/files/lshw-B.02.18.tar.gz"
        }
      }
    },
    {
      "component": {
        "type": "other",
        "other": {
          "name": "lsof",
          "version": "4.93.2",
          "downloadUrl": "https://github.com/lsof-org/lsof/archive/4.93.2.tar.gz"
        }
      }
    },
    {
      "component": {
        "type": "other",
        "other": {
          "name": "lsscsi",
          "version": "0.30",
          "downloadUrl": "http://sg.danny.cz/scsi/lsscsi-0.30.tar.xz"
        }
      }
    },
    {
      "component": {
        "type": "other",
        "other": {
          "name": "ltrace",
          "version": "0.7.3",
          "downloadUrl": "http://www.ltrace.org/ltrace_0.7.3.orig.tar.bz2"
        }
      }
    },
    {
      "component": {
        "type": "other",
        "other": {
          "name": "lttng-consume",
          "version": "0.2",
          "downloadUrl": "https://github.com/microsoft/lttng-consume/archive/v0.2.tar.gz"
        }
      }
    },
    {
      "component": {
        "type": "other",
        "other": {
          "name": "lttng-tools",
          "version": "2.11.2",
          "downloadUrl": "https://lttng.org/files/lttng-tools/lttng-tools-2.11.2.tar.bz2"
        }
      }
    },
    {
      "component": {
        "type": "other",
        "other": {
          "name": "lttng-ust",
          "version": "2.11.2",
          "downloadUrl": "https://lttng.org/files/lttng-ust/lttng-ust-2.11.2.tar.bz2"
        }
      }
    },
    {
      "component": {
        "type": "other",
        "other": {
          "name": "lua",
          "version": "5.3.5",
          "downloadUrl": "https://www.lua.org/ftp/lua-5.3.5.tar.gz"
        }
      }
    },
    {
      "component": {
        "type": "other",
        "other": {
          "name": "lutok",
          "version": "0.4",
          "downloadUrl": "https://github.com/jmmv/lutok/releases/download/lutok-0.4/lutok-0.4.tar.gz"
        }
      }
    },
    {
      "component": {
        "type": "other",
        "other": {
          "name": "lvm2",
          "version": "2.03.05",
          "downloadUrl": "ftp://sourceware.org/pub/lvm2/releases/LVM2.2.03.05.tgz"
        }
      }
    },
    {
      "component": {
        "type": "other",
        "other": {
          "name": "lz4",
          "version": "1.9.2",
          "downloadUrl": "https://github.com/lz4/lz4/archive/v1.9.2/lz4-1.9.2.tar.gz"
        }
      }
    },
    {
      "component": {
        "type": "other",
        "other": {
          "name": "lzo",
          "version": "2.10",
          "downloadUrl": "http://www.oberhumer.com/opensource/lzo/download/lzo-2.10.tar.gz"
        }
      }
    },
    {
      "component": {
        "type": "other",
        "other": {
          "name": "m2crypto",
          "version": "0.35.2",
          "downloadUrl": "https://files.pythonhosted.org/packages/74/18/3beedd4ac48b52d1a4d12f2a8c5cf0ae342ce974859fba838cbbc1580249/M2Crypto-0.35.2.tar.gz"
        }
      }
    },
    {
      "component": {
        "type": "other",
        "other": {
          "name": "m4",
          "version": "1.4.18",
          "downloadUrl": "http://ftp.gnu.org/gnu/m4/m4-1.4.18.tar.gz"
        }
      }
    },
    {
      "component": {
        "type": "other",
        "other": {
          "name": "mailcap",
          "version": "2.1.49",
          "downloadUrl": "https://pagure.io/releases/mailcap/mailcap-2.1.49.tar.xz"
        }
      }
    },
    {
      "component": {
        "type": "other",
        "other": {
          "name": "make",
          "version": "4.2.1",
          "downloadUrl": "http://ftp.gnu.org/gnu/make/make-4.2.1.tar.bz2"
        }
      }
    },
    {
      "component": {
        "type": "other",
        "other": {
          "name": "makedumpfile",
          "version": "1.6.8",
          "downloadUrl": "https://github.com/makedumpfile/makedumpfile/releases/download/1.6.8/makedumpfile-1.6.8.tar.gz"
        }
      }
    },
    {
      "component": {
        "type": "other",
        "other": {
          "name": "man-db",
          "version": "2.8.4",
          "downloadUrl": "https://download.savannah.nongnu.org/releases/man-db/man-db-2.8.4.tar.xz"
        }
      }
    },
    {
      "component": {
        "type": "other",
        "other": {
          "name": "man-pages",
          "version": "4.16",
          "downloadUrl": "https://mirrors.edge.kernel.org/pub/linux/docs/man-pages/Archive/man-pages-4.16.tar.gz"
        }
      }
    },
    {
      "component": {
        "type": "other",
        "other": {
          "name": "mariadb",
          "version": "10.3.28",
          "downloadUrl": "https://github.com/MariaDB/server/archive/mariadb-10.3.28.tar.gz"
        }
      }
    },
    {
      "component": {
        "type": "other",
        "other": {
          "name": "maven",
          "version": "3.8.1",
          "downloadUrl": "https://archive.apache.org/dist/maven/maven-3/3.8.1/source/apache-maven-3.8.1-src.tar.gz"
        }
      }
    },
    {
      "component": {
        "type": "other",
        "other": {
          "name": "mc",
          "version": "4.8.21",
          "downloadUrl": "https://ftp.midnight-commander.org/mc-4.8.21.tar.xz"
        }
      }
    },
    {
      "component": {
        "type": "other",
        "other": {
          "name": "mcstrans",
          "version": "2.9",
          "downloadUrl": "https://github.com/SELinuxProject/selinux/releases/download/20190315/mcstrans-2.9.tar.gz"
        }
      }
    },
    {
      "component": {
        "type": "other",
        "other": {
          "name": "mercurial",
          "version": "5.4",
          "downloadUrl": "https://www.mercurial-scm.org/release/mercurial-5.4.tar.gz"
        }
      }
    },
    {
      "component": {
        "type": "other",
        "other": {
          "name": "meson",
          "version": "0.56.0",
          "downloadUrl": "https://github.com/mesonbuild/meson/archive/0.56.0/meson-0.56.0.tar.gz"
        }
      }
    },
    {
      "component": {
        "type": "other",
        "other": {
          "name": "mlocate",
          "version": "0.26",
          "downloadUrl": "http://releases.pagure.org/mlocate/mlocate-0.26.tar.xz"
        }
      }
    },
    {
      "component": {
        "type": "other",
        "other": {
          "name": "mm-common",
          "version": "1.0.0",
          "downloadUrl": "http://ftp.gnome.org/pub/GNOME/sources/mm-common/1.0/mm-common-1.0.0.tar.xz"
        }
      }
    },
    {
      "component": {
        "type": "other",
        "other": {
          "name": "moby-buildx",
          "version": "0.4.1+azure",
          "downloadUrl": "https://github.com/docker/buildx/archive/v0.4.1.tar.gz"
        }
      }
    },
    {
      "component": {
        "type": "other",
        "other": {
          "name": "moby-cli",
          "version": "19.03.15+azure",
          "downloadUrl": "https://github.com/docker/cli/archive/v19.03.15.tar.gz"
        }
      }
    },
    {
      "component": {
        "type": "other",
        "other": {
          "name": "moby-containerd",
          "version": "1.3.4+azure",
          "downloadUrl": "https://github.com/containerd/containerd/archive/v1.3.4.tar.gz"
        }
      }
    },
    {
      "component": {
        "type": "other",
        "other": {
          "name": "moby-engine",
          "version": "19.03.15+azure",
          "downloadUrl": "https://github.com/moby/moby/archive/v19.03.15.tar.gz"
        }
      }
    },
    {
      "component": {
        "type": "other",
        "other": {
          "name": "moby-runc",
          "version": "1.0.0~rc95+azure",
          "downloadUrl": "https://github.com/opencontainers/runc/releases/download/v1.0.0-rc95/runc.tar.xz"
        }
      }
    },
    {
      "component": {
        "type": "other",
        "other": {
          "name": "ModemManager",
          "version": "1.10.4",
          "downloadUrl": "https://www.freedesktop.org/software/ModemManager/ModemManager-1.10.4.tar.xz"
        }
      }
    },
    {
      "component": {
        "type": "other",
        "other": {
          "name": "mokutil",
          "version": "0.3.0",
          "downloadUrl": "https://github.com/lcp/mokutil/archive/0.3.0.tar.gz"
        }
      }
    },
    {
      "component": {
        "type": "other",
        "other": {
          "name": "mozjs60",
          "version": "60.9.0",
          "downloadUrl": "https://ftp.mozilla.org/pub/firefox/releases/60.9.0esr/source/firefox-60.9.0esr.source.tar.xz"
        }
      }
    },
    {
      "component": {
        "type": "other",
        "other": {
          "name": "mpfr",
          "version": "4.0.1",
          "downloadUrl": "http://www.mpfr.org/mpfr-4.0.1/mpfr-4.0.1.tar.gz"
        }
      }
    },
    {
      "component": {
        "type": "other",
        "other": {
          "name": "msgpack",
          "version": "2.0.0",
          "downloadUrl": "https://github.com/msgpack/msgpack-c/archive/cpp-2.0.0.zip"
        }
      }
    },
    {
      "component": {
        "type": "other",
        "other": {
          "name": "msgpack",
          "version": "3.2.1",
          "downloadUrl": "https://github.com/msgpack/msgpack-c/archive/cpp-3.2.1.tar.gz"
        }
      }
    },
    {
      "component": {
        "type": "other",
        "other": {
          "name": "msr-tools",
          "version": "1.3",
          "downloadUrl": "https://01.org/sites/default/files/downloads/msr-tools/msr-tools-1.3.zip"
        }
      }
    },
    {
      "component": {
        "type": "other",
        "other": {
          "name": "mysql",
          "version": "8.0.24",
          "downloadUrl": "https://dev.mysql.com/get/Downloads/MySQL-8.0/mysql-boost-8.0.24.tar.gz"
        }
      }
    },
    {
      "component": {
        "type": "other",
        "other": {
          "name": "nano",
          "version": "3.0",
          "downloadUrl": "http://www.nano-editor.org/dist/v3/nano-3.0.tar.xz"
        }
      }
    },
    {
      "component": {
        "type": "other",
        "other": {
          "name": "nasm",
          "version": "2.13.03",
          "downloadUrl": "http://www.nasm.us/pub/nasm/releasebuilds/2.13.03/nasm-2.13.03.tar.gz"
        }
      }
    },
    {
      "component": {
        "type": "other",
        "other": {
          "name": "ncurses",
          "version": "6.2",
          "downloadUrl": "ftp://ftp.invisible-island.net/ncurses/ncurses-6.2.tar.gz"
        }
      }
    },
    {
      "component": {
        "type": "other",
        "other": {
          "name": "ndctl",
          "version": "65",
          "downloadUrl": "https://github.com/pmem/ndctl/archive/v65.tar.gz"
        }
      }
    },
    {
      "component": {
        "type": "other",
        "other": {
          "name": "nDPI",
          "version": "3.4",
          "downloadUrl": "https://github.com/ntop/nDPI/archive/3.4.tar.gz"
        }
      }
    },
    {
      "component": {
        "type": "other",
        "other": {
          "name": "net-snmp",
          "version": "5.9",
          "downloadUrl": "http://sourceforge.net/projects/net-snmp/files/net-snmp/5.9/net-snmp-5.9.tar.gz"
        }
      }
    },
    {
      "component": {
        "type": "other",
        "other": {
          "name": "net-tools",
          "version": "1.60",
          "downloadUrl": "https://downloads.sourceforge.net/project/net-tools/net-tools-1.60.tar.bz2"
        }
      }
    },
    {
      "component": {
        "type": "other",
        "other": {
          "name": "nettle",
          "version": "3.7.2",
          "downloadUrl": "https://ftp.gnu.org/gnu/nettle/nettle-3.7.2.tar.gz"
        }
      }
    },
    {
      "component": {
        "type": "other",
        "other": {
          "name": "newt",
          "version": "0.52.21",
          "downloadUrl": "https://pagure.io/releases/newt/newt-0.52.21.tar.gz"
        }
      }
    },
    {
      "component": {
        "type": "other",
        "other": {
          "name": "nfs-utils",
          "version": "2.3.3",
          "downloadUrl": "https://www.kernel.org/pub/linux/utils/nfs-utils/2.3.3/nfs-utils-2.3.3.tar.xz"
        }
      }
    },
    {
      "component": {
        "type": "other",
        "other": {
          "name": "nghttp2",
          "version": "1.41.0",
          "downloadUrl": "https://github.com/nghttp2/nghttp2/releases/download/v1.41.0/nghttp2-1.41.0.tar.xz"
        }
      }
    },
    {
      "component": {
        "type": "other",
        "other": {
          "name": "nginx",
          "version": "1.20.1",
          "downloadUrl": "https://nginx.org/download/nginx-1.20.1.tar.gz"
        }
      }
    },
    {
      "component": {
        "type": "other",
        "other": {
          "name": "ninja-build",
          "version": "1.8.2",
          "downloadUrl": "https://github.com/ninja-build/ninja/archive/v1.8.2.tar.gz"
        }
      }
    },
    {
      "component": {
        "type": "other",
        "other": {
          "name": "nlohmann-json",
          "version": "3.6.1",
          "downloadUrl": "https://github.com/nlohmann/json/archive/v3.6.1.tar.gz"
        }
      }
    },
    {
      "component": {
        "type": "other",
        "other": {
          "name": "nmap",
          "version": "7.90",
          "downloadUrl": "https://nmap.org/dist/nmap-7.90.tar.bz2"
        }
      }
    },
    {
      "component": {
        "type": "other",
        "other": {
          "name": "node-problem-detector",
          "version": "0.8.8",
          "downloadUrl": "https://github.com/kubernetes/node-problem-detector/archive/refs/tags/v0.8.8.tar.gz"
        }
      }
    },
    {
      "component": {
        "type": "other",
        "other": {
          "name": "nodejs",
          "version": "14.17.0",
          "downloadUrl": "https://nodejs.org/download/release/v14.17.0/node-v14.17.0.tar.xz"
        }
      }
    },
    {
      "component": {
        "type": "other",
        "other": {
          "name": "npth",
          "version": "1.6",
          "downloadUrl": "https://github.com/gpg/npth/archive/npth-1.6.tar.gz"
        }
      }
    },
    {
      "component": {
        "type": "other",
        "other": {
          "name": "nspr",
          "version": "4.21",
          "downloadUrl": "https://archive.mozilla.org/pub/nspr/releases/v4.21/src/nspr-4.21.tar.gz"
        }
      }
    },
    {
      "component": {
        "type": "other",
        "other": {
          "name": "nss",
          "version": "3.44",
          "downloadUrl": "https://archive.mozilla.org/pub/security/nss/releases/NSS_3_44_RTM/src/nss-3.44.tar.gz"
        }
      }
    },
    {
      "component": {
        "type": "other",
        "other": {
          "name": "nss-altfiles",
          "version": "2.23.0",
          "downloadUrl": "https://github.com/aperezdc/nss-altfiles/archive/v2.23.0.tar.gz"
        }
      }
    },
    {
      "component": {
        "type": "other",
        "other": {
          "name": "ntopng",
          "version": "4.2",
          "downloadUrl": "https://github.com/ntop/ntopng/archive/4.2.tar.gz"
        }
      }
    },
    {
      "component": {
        "type": "other",
        "other": {
          "name": "ntp",
          "version": "4.2.8p13",
          "downloadUrl": "https://www.eecis.udel.edu/~ntp/ntp_spool/ntp4/ntp-4.2/ntp-4.2.8p13.tar.gz"
        }
      }
    },
    {
      "component": {
        "type": "other",
        "other": {
          "name": "numactl",
          "version": "2.0.13",
          "downloadUrl": "https://github.com/numactl/numactl/releases/download/v2.0.13/numactl-2.0.13.tar.gz"
        }
      }
    },
    {
      "component": {
        "type": "other",
        "other": {
          "name": "numpy",
          "version": "1.16.6",
          "downloadUrl": "https://github.com/numpy/numpy/releases/download/v1.16.6/numpy-1.16.6.tar.gz"
        }
      }
    },
    {
      "component": {
        "type": "other",
        "other": {
          "name": "nvidia-container-runtime",
          "version": "3.4.2",
          "downloadUrl": "https://github.com/NVIDIA/nvidia-container-runtime/archive/v3.4.2.tar.gz"
        }
      }
    },
    {
      "component": {
        "type": "other",
        "other": {
          "name": "nvidia-container-toolkit",
          "version": "1.4.2",
          "downloadUrl": "https://github.com/NVIDIA/nvidia-container-toolkit/archive/v1.4.2.tar.gz"
        }
      }
    },
    {
      "component": {
        "type": "other",
        "other": {
          "name": "nvidia-docker2",
          "version": "2.6.0",
          "downloadUrl": "https://github.com/NVIDIA/nvidia-docker/archive/v2.6.0.tar.gz"
        }
      }
    },
    {
      "component": {
        "type": "other",
        "other": {
          "name": "nvidia-modprobe",
          "version": "450.57",
          "downloadUrl": "https://github.com/NVIDIA/nvidia-modprobe/archive/450.57.tar.gz"
        }
      }
    },
    {
      "component": {
        "type": "other",
        "other": {
          "name": "nvme-cli",
          "version": "1.8.1",
          "downloadUrl": "https://github.com/linux-nvme/nvme-cli/archive/v1.8.1.tar.gz"
        }
      }
    },
    {
      "component": {
        "type": "other",
        "other": {
          "name": "oath-toolkit",
          "version": "2.6.2",
          "downloadUrl": "https://download.savannah.gnu.org/releases/oath-toolkit/oath-toolkit-2.6.2.tar.gz"
        }
      }
    },
    {
      "component": {
        "type": "other",
        "other": {
          "name": "omi",
          "version": "1.6.6",
          "downloadUrl": "https://github.com/microsoft/omi/archive/v1.6.6-0.tar.gz"
        }
      }
    },
    {
      "component": {
        "type": "other",
        "other": {
          "name": "oniguruma",
          "version": "6.9.5",
          "downloadUrl": "https://github.com/kkos/oniguruma/releases/download/v6.9.5/onig-6.9.5.tar.gz"
        }
      }
    },
    {
      "component": {
        "type": "other",
        "other": {
          "name": "open-vm-tools",
          "version": "11.1.0",
          "downloadUrl": "https://github.com/vmware/open-vm-tools/releases/download/stable-11.1.0/open-vm-tools-11.1.0-16036546.tar.gz"
        }
      }
    },
    {
      "component": {
        "type": "other",
        "other": {
          "name": "OpenIPMI",
          "version": "2.0.25",
          "downloadUrl": "https://sourceforge.net/projects/openipmi/files/latest/download/openipmi-2.0.25.tar.gz"
        }
      }
    },
    {
      "component": {
        "type": "other",
        "other": {
          "name": "openjdk8",
          "version": "1.8.0.292",
          "downloadUrl": "https://github.com/AdoptOpenJDK/openjdk-jdk8u/archive/jdk8u292-b10.tar.gz"
        }
      }
    },
    {
      "component": {
        "type": "other",
        "other": {
          "name": "openjdk8_aarch64",
          "version": "1.8.0.292",
          "downloadUrl": "https://github.com/AdoptOpenJDK/openjdk-aarch64-jdk8u/archive/aarch64-shenandoah-jdk8u292-b10.tar.gz"
        }
      }
    },
    {
      "component": {
        "type": "other",
        "other": {
          "name": "openldap",
          "version": "2.4.57",
          "downloadUrl": "https://gpl.savoirfairelinux.net/pub/mirrors/openldap/openldap-release/openldap-2.4.57.tgz"
        }
      }
    },
    {
      "component": {
        "type": "other",
        "other": {
          "name": "openscap",
          "version": "1.3.1",
          "downloadUrl": "https://github.com/OpenSCAP/openscap/releases/download/1.3.1/openscap-1.3.1.tar.gz"
        }
      }
    },
    {
      "component": {
        "type": "other",
        "other": {
          "name": "openssh",
          "version": "8.5p1",
          "downloadUrl": "https://ftp.usa.openbsd.org/pub/OpenBSD/OpenSSH/portable/openssh-8.5p1.tar.gz"
        }
      }
    },
    {
      "component": {
        "type": "other",
        "other": {
          "name": "openssl",
          "version": "1.1.1k",
          "downloadUrl": "https://www.openssl.org/source/openssl-1.1.1k.tar.gz"
        }
      }
    },
    {
      "component": {
        "type": "other",
        "other": {
          "name": "openvswitch",
          "version": "2.12.3",
          "downloadUrl": "http://openvswitch.org/releases/openvswitch-2.12.3.tar.gz"
        }
      }
    },
    {
      "component": {
        "type": "other",
        "other": {
          "name": "ostree",
          "version": "2019.2",
          "downloadUrl": "https://github.com/ostreedev/ostree/releases/download/v2019.2/libostree-2019.2.tar.xz"
        }
      }
    },
    {
      "component": {
        "type": "other",
        "other": {
          "name": "p11-kit",
          "version": "0.23.22",
          "downloadUrl": "https://github.com/p11-glue/p11-kit/releases/download/0.23.22/p11-kit-0.23.22.tar.xz"
        }
      }
    },
    {
      "component": {
        "type": "other",
        "other": {
          "name": "p7zip",
          "version": "16.02",
          "downloadUrl": "https://src.fedoraproject.org/repo/pkgs/p7zip/p7zip_16.02_src_all-norar.tar.bz2/7202a0bd2aa2935576c13314783d5e1d/p7zip_16.02_src_all-norar.tar.bz2"
        }
      }
    },
    {
      "component": {
        "type": "other",
        "other": {
          "name": "pal",
          "version": "1.6.6",
          "downloadUrl": "https://github.com/microsoft/pal/archive/v1.6.6-0.tar.gz"
        }
      }
    },
    {
      "component": {
        "type": "other",
        "other": {
          "name": "pam",
          "version": "1.3.1",
          "downloadUrl": "https://github.com/linux-pam/linux-pam/releases/download/v1.3.1/Linux-PAM-1.3.1.tar.xz"
        }
      }
    },
    {
      "component": {
        "type": "other",
        "other": {
          "name": "pango",
          "version": "1.40.4",
          "downloadUrl": "https://download.gnome.org/sources/pango/1.40/pango-1.40.4.tar.xz"
        }
      }
    },
    {
      "component": {
        "type": "other",
        "other": {
          "name": "parted",
          "version": "3.2",
          "downloadUrl": "http://ftp.gnu.org/gnu/parted/parted-3.2.tar.xz"
        }
      }
    },
    {
      "component": {
        "type": "other",
        "other": {
          "name": "patch",
          "version": "2.7.6",
          "downloadUrl": "https://ftp.gnu.org/gnu/patch/patch-2.7.6.tar.gz"
        }
      }
    },
    {
      "component": {
        "type": "other",
        "other": {
          "name": "pcaudiolib",
          "version": "1.1",
          "downloadUrl": "https://github.com/espeak-ng/pcaudiolib/archive/1.1.tar.gz"
        }
      }
    },
    {
      "component": {
        "type": "other",
        "other": {
          "name": "pciutils",
          "version": "3.6.2",
          "downloadUrl": "https://www.kernel.org/pub/software/utils/pciutils/pciutils-3.6.2.tar.gz"
        }
      }
    },
    {
      "component": {
        "type": "other",
        "other": {
          "name": "pcre",
          "version": "8.44",
          "downloadUrl": "https://ftp.pcre.org/pub/pcre/pcre-8.44.tar.bz2"
        }
      }
    },
    {
      "component": {
        "type": "other",
        "other": {
          "name": "pcre2",
          "version": "10.34",
          "downloadUrl": "https://ftp.pcre.org/pub/pcre/pcre2-10.34.tar.bz2"
        }
      }
    },
    {
      "component": {
        "type": "other",
        "other": {
          "name": "perl",
          "version": "5.30.3",
          "downloadUrl": "https://www.cpan.org/src/5.0/perl-5.30.3.tar.gz"
        }
      }
    },
    {
      "component": {
        "type": "other",
        "other": {
          "name": "perl-Canary-Stability",
          "version": "2012",
          "downloadUrl": "http://search.cpan.org/CPAN/authors/id/M/ML/MLEHMANN/Canary-Stability-2012.tar.gz"
        }
      }
    },
    {
      "component": {
        "type": "other",
        "other": {
          "name": "perl-CGI",
          "version": "4.40",
          "downloadUrl": "https://cpan.metacpan.org/authors/id/L/LE/LEEJO/CGI-4.40.tar.gz"
        }
      }
    },
    {
      "component": {
        "type": "other",
        "other": {
          "name": "perl-common-sense",
          "version": "3.74",
          "downloadUrl": "http://search.cpan.org/CPAN/authors/id/M/ML/MLEHMANN/common-sense-3.74.tar.gz"
        }
      }
    },
    {
      "component": {
        "type": "other",
        "other": {
          "name": "perl-Crypt-SSLeay",
          "version": "0.72",
          "downloadUrl": "https://cpan.metacpan.org/authors/id/N/NA/NANIS/Crypt-SSLeay-0.72.tar.gz"
        }
      }
    },
    {
      "component": {
        "type": "other",
        "other": {
          "name": "perl-DBD-SQLite",
          "version": "1.62",
          "downloadUrl": "https://cpan.metacpan.org/authors/id/I/IS/ISHIGAKI/DBD-SQLite-1.62.tar.gz"
        }
      }
    },
    {
      "component": {
        "type": "other",
        "other": {
          "name": "perl-DBI",
          "version": "1.641",
          "downloadUrl": "https://cpan.metacpan.org/authors/id/T/TI/TIMB/DBI-1.641.tar.gz"
        }
      }
    },
    {
      "component": {
        "type": "other",
        "other": {
          "name": "perl-DBIx-Simple",
          "version": "1.37",
          "downloadUrl": "https://cpan.metacpan.org/authors/id/J/JU/JUERD/DBIx-Simple-1.37.tar.gz"
        }
      }
    },
    {
      "component": {
        "type": "other",
        "other": {
          "name": "perl-Exporter-Tiny",
          "version": "1.002001",
          "downloadUrl": "https://cpan.metacpan.org/authors/id/T/TO/TOBYINK/Exporter-Tiny-1.002001.tar.gz"
        }
      }
    },
    {
      "component": {
        "type": "other",
        "other": {
          "name": "perl-File-HomeDir",
          "version": "1.004",
          "downloadUrl": "https://cpan.metacpan.org/authors/id/R/RE/REHSACK/File-HomeDir-1.004.tar.gz"
        }
      }
    },
    {
      "component": {
        "type": "other",
        "other": {
          "name": "perl-File-Which",
          "version": "1.22",
          "downloadUrl": "https://cpan.metacpan.org/authors/id/P/PL/PLICEASE/File-Which-1.22.tar.gz"
        }
      }
    },
    {
      "component": {
        "type": "other",
        "other": {
          "name": "perl-IO-Socket-SSL",
          "version": "2.066",
          "downloadUrl": "https://cpan.metacpan.org/modules/by-module/IO/IO-Socket-SSL-2.066.tar.gz"
        }
      }
    },
    {
      "component": {
        "type": "other",
        "other": {
          "name": "perl-JSON",
          "version": "4.02",
          "downloadUrl": "https://cpan.metacpan.org/modules/by-module/JSON/JSON-4.02.tar.gz"
        }
      }
    },
    {
      "component": {
        "type": "other",
        "other": {
          "name": "perl-JSON-Any",
          "version": "1.39",
          "downloadUrl": "http://search.cpan.org/CPAN/authors/id/E/ET/ETHER/JSON-Any-1.39.tar.gz"
        }
      }
    },
    {
      "component": {
        "type": "other",
        "other": {
          "name": "perl-JSON-XS",
          "version": "3.04",
          "downloadUrl": "https://cpan.metacpan.org/authors/id/M/ML/MLEHMANN/JSON-XS-3.04.tar.gz"
        }
      }
    },
    {
      "component": {
        "type": "other",
        "other": {
          "name": "perl-libintl-perl",
          "version": "1.29",
          "downloadUrl": "https://cpan.metacpan.org/authors/id/G/GU/GUIDO/libintl-perl-1.29.tar.gz"
        }
      }
    },
    {
      "component": {
        "type": "other",
        "other": {
          "name": "perl-List-MoreUtils",
          "version": "0.428",
          "downloadUrl": "https://cpan.metacpan.org/authors/id/R/RE/REHSACK/List-MoreUtils-0.428.tar.gz"
        }
      }
    },
    {
      "component": {
        "type": "other",
        "other": {
          "name": "perl-Module-Build",
          "version": "0.4224",
          "downloadUrl": "https://cpan.metacpan.org/authors/id/L/LE/LEONT/Module-Build-0.4224.tar.gz"
        }
      }
    },
    {
      "component": {
        "type": "other",
        "other": {
          "name": "perl-Module-Install",
          "version": "1.19",
          "downloadUrl": "https://cpan.metacpan.org/authors/id/E/ET/ETHER/Module-Install-1.19.tar.gz"
        }
      }
    },
    {
      "component": {
        "type": "other",
        "other": {
          "name": "perl-Module-ScanDeps",
          "version": "1.25",
          "downloadUrl": "https://cpan.metacpan.org/authors/id/R/RS/RSCHUPP/Module-ScanDeps-1.25.tar.gz"
        }
      }
    },
    {
      "component": {
        "type": "other",
        "other": {
          "name": "perl-Net-SSLeay",
          "version": "1.88",
          "downloadUrl": "https://cpan.metacpan.org/modules/by-module/Net/Net-SSLeay-1.88.tar.gz"
        }
      }
    },
    {
      "component": {
        "type": "other",
        "other": {
          "name": "perl-NetAddr-IP",
          "version": "4.079",
          "downloadUrl": "https://cpan.metacpan.org/authors/id/M/MI/MIKER/NetAddr-IP-4.079.tar.gz"
        }
      }
    },
    {
      "component": {
        "type": "other",
        "other": {
          "name": "perl-Object-Accessor",
          "version": "0.48",
          "downloadUrl": "https://cpan.metacpan.org/authors/id/B/BI/BINGOS/Object-Accessor-0.48.tar.gz"
        }
      }
    },
    {
      "component": {
        "type": "other",
        "other": {
          "name": "perl-Path-Class",
          "version": "0.37",
          "downloadUrl": "http://search.cpan.org/CPAN/authors/id/K/KW/KWILLIAMS/Path-Class-0.37.tar.gz"
        }
      }
    },
    {
      "component": {
        "type": "other",
        "other": {
          "name": "perl-Test-Warnings",
          "version": "0.028",
          "downloadUrl": "https://cpan.metacpan.org/authors/id/E/ET/ETHER/Test-Warnings-0.028.tar.gz"
        }
      }
    },
    {
      "component": {
        "type": "other",
        "other": {
          "name": "perl-Text-Template",
          "version": "1.51",
          "downloadUrl": "https://cpan.metacpan.org/authors/id/M/MS/MSCHOUT/Text-Template-1.51.tar.gz"
        }
      }
    },
    {
      "component": {
        "type": "other",
        "other": {
          "name": "perl-Try-Tiny",
          "version": "0.30",
          "downloadUrl": "https://cpan.metacpan.org/authors/id/E/ET/ETHER/Try-Tiny-0.30.tar.gz"
        }
      }
    },
    {
      "component": {
        "type": "other",
        "other": {
          "name": "perl-Types-Serialiser",
          "version": "1.0",
          "downloadUrl": "http://search.cpan.org/CPAN/authors/id/M/ML/MLEHMANN/Types-Serialiser-1.0.tar.gz"
        }
      }
    },
    {
      "component": {
        "type": "other",
        "other": {
          "name": "perl-WWW-Curl",
          "version": "4.17",
          "downloadUrl": "https://search.cpan.org/CPAN/authors/id/S/SZ/SZBALINT/WWW-Curl-4.17.tar.gz"
        }
      }
    },
    {
      "component": {
        "type": "other",
        "other": {
          "name": "perl-XML-Parser",
          "version": "2.44",
          "downloadUrl": "https://cpan.metacpan.org/authors/id/T/TO/TODDR/XML-Parser-2.44.tar.gz"
        }
      }
    },
    {
      "component": {
        "type": "other",
        "other": {
          "name": "perl-YAML",
          "version": "1.26",
          "downloadUrl": "https://cpan.metacpan.org/authors/id/T/TI/TINITA/YAML-1.26.tar.gz"
        }
      }
    },
    {
      "component": {
        "type": "other",
        "other": {
          "name": "perl-YAML-Tiny",
          "version": "1.73",
          "downloadUrl": "https://cpan.metacpan.org/authors/id/E/ET/ETHER/YAML-Tiny-1.73.tar.gz"
        }
      }
    },
    {
      "component": {
        "type": "other",
        "other": {
          "name": "pgbouncer",
          "version": "1.11.0",
          "downloadUrl": "https://pgbouncer.github.io/downloads/files/1.11.0/pgbouncer-1.11.0.tar.gz"
        }
      }
    },
    {
      "component": {
        "type": "other",
        "other": {
          "name": "pigz",
          "version": "2.6",
          "downloadUrl": "https://github.com/madler/pigz/archive/v2.6.tar.gz"
        }
      }
    },
    {
      "component": {
        "type": "other",
        "other": {
          "name": "pinentry",
          "version": "1.1.0",
          "downloadUrl": "https://gnupg.org/ftp/gcrypt/pinentry/pinentry-1.1.0.tar.bz2"
        }
      }
    },
    {
      "component": {
        "type": "other",
        "other": {
          "name": "pixman",
          "version": "0.36.0",
          "downloadUrl": "https://xorg.freedesktop.org/archive/individual/lib/pixman-0.36.0.tar.bz2"
        }
      }
    },
    {
      "component": {
        "type": "other",
        "other": {
          "name": "pkg-config",
          "version": "0.29.2",
          "downloadUrl": "http://pkgconfig.freedesktop.org/releases/pkg-config-0.29.2.tar.gz"
        }
      }
    },
    {
      "component": {
        "type": "other",
        "other": {
          "name": "policycoreutils",
          "version": "2.9",
          "downloadUrl": "https://github.com/SELinuxProject/selinux/releases/download/20190315/policycoreutils-2.9.tar.gz"
        }
      }
    },
    {
      "component": {
        "type": "other",
        "other": {
          "name": "polkit",
          "version": "0.116",
          "downloadUrl": "https://www.freedesktop.org/software/polkit/releases/polkit-0.116.tar.gz"
        }
      }
    },
    {
      "component": {
        "type": "other",
        "other": {
          "name": "popt",
          "version": "1.16",
          "downloadUrl": "ftp://anduin.linuxfromscratch.org/BLFS/svn/p/popt-1.16.tar.gz"
        }
      }
    },
    {
      "component": {
        "type": "other",
        "other": {
          "name": "postgresql",
          "version": "12.7",
          "downloadUrl": "https://ftp.postgresql.org/pub/source/v12.7/postgresql-12.7.tar.bz2"
        }
      }
    },
    {
      "component": {
        "type": "other",
        "other": {
          "name": "powershell",
          "version": "7.0.2",
          "downloadUrl": "https://github.com/PowerShell/PowerShell/releases/download/v7.0.2/powershell-7.0.2-linux-x64.tar.gz"
        }
      }
    },
    {
      "component": {
        "type": "other",
        "other": {
          "name": "procps-ng",
          "version": "3.3.15",
          "downloadUrl": "http://sourceforge.net/projects/procps-ng/files/Production/procps-ng-3.3.15.tar.xz"
        }
      }
    },
    {
      "component": {
        "type": "other",
        "other": {
          "name": "protobuf",
          "version": "3.14.0",
          "downloadUrl": "https://github.com/protocolbuffers/protobuf/archive/v3.14.0/protobuf-3.14.0-all.tar.gz"
        }
      }
    },
    {
      "component": {
        "type": "other",
        "other": {
          "name": "protobuf-c",
          "version": "1.3.2",
          "downloadUrl": "https://github.com/protobuf-c/protobuf-c/releases/download/v1.3.2/protobuf-c-1.3.2.tar.gz"
        }
      }
    },
    {
      "component": {
        "type": "other",
        "other": {
          "name": "psmisc",
          "version": "23.2",
          "downloadUrl": "http://prdownloads.sourceforge.net/psmisc/psmisc-23.2.tar.xz"
        }
      }
    },
    {
      "component": {
        "type": "other",
        "other": {
          "name": "pth",
          "version": "2.0.7",
          "downloadUrl": "https://ftp.gnu.org/gnu/pth/pth-2.0.7.tar.gz"
        }
      }
    },
    {
      "component": {
        "type": "other",
        "other": {
          "name": "pugixml",
          "version": "1.10",
          "downloadUrl": "https://github.com/zeux/pugixml/archive/v1.10.tar.gz"
        }
      }
    },
    {
      "component": {
        "type": "other",
        "other": {
          "name": "pyasn1-modules",
          "version": "0.2.2",
          "downloadUrl": "https://files.pythonhosted.org/packages/37/33/74ebdc52be534e683dc91faf263931bc00ae05c6073909fde53999088541/pyasn1-modules-0.2.2.tar.gz"
        }
      }
    },
    {
      "component": {
        "type": "other",
        "other": {
          "name": "pygobject3",
          "version": "3.30.1",
          "downloadUrl": "https://files.pythonhosted.org/packages/00/17/198a9d0eb0e89b5c7d2a9b4437eb40d62702ab771030cd79fc7141cb0d30/PyGObject-3.30.1.tar.gz"
        }
      }
    },
    {
      "component": {
        "type": "other",
        "other": {
          "name": "pyOpenSSL",
          "version": "18.0.0",
          "downloadUrl": "https://files.pythonhosted.org/packages/source/p/pyOpenSSL/pyOpenSSL-18.0.0.tar.gz"
        }
      }
    },
    {
      "component": {
        "type": "other",
        "other": {
          "name": "PyPAM",
          "version": "0.5.0",
          "downloadUrl": "https://src.fedoraproject.org/repo/pkgs/PyPAM/PyPAM-0.5.0.tar.gz/f1e7c2c56421dda28a75ace59a3c8871/PyPAM-0.5.0.tar.gz"
        }
      }
    },
    {
      "component": {
        "type": "other",
        "other": {
          "name": "pyparsing",
          "version": "2.2.0",
          "downloadUrl": "https://github.com/pyparsing/pyparsing/archive/pyparsing_2.2.0.tar.gz"
        }
      }
    },
    {
      "component": {
        "type": "other",
        "other": {
          "name": "pytest",
          "version": "3.8.2",
          "downloadUrl": "https://github.com/pytest-dev/pytest/archive/3.8.2.tar.gz"
        }
      }
    },
    {
      "component": {
        "type": "other",
        "other": {
          "name": "python-appdirs",
          "version": "1.4.3",
          "downloadUrl": "https://pypi.python.org/packages/48/69/d87c60746b393309ca30761f8e2b49473d43450b150cb08f3c6df5c11be5/appdirs-1.4.3.tar.gz"
        }
      }
    },
    {
      "component": {
        "type": "other",
        "other": {
          "name": "python-asn1crypto",
          "version": "0.24.0",
          "downloadUrl": "https://files.pythonhosted.org/packages/fc/f1/8db7daa71f414ddabfa056c4ef792e1461ff655c2ae2928a2b675bfed6b4/asn1crypto-0.24.0.tar.gz"
        }
      }
    },
    {
      "component": {
        "type": "other",
        "other": {
          "name": "python-atomicwrites",
          "version": "1.2.1",
          "downloadUrl": "https://github.com/untitaker/python-atomicwrites/archive/1.2.1.tar.gz"
        }
      }
    },
    {
      "component": {
        "type": "other",
        "other": {
          "name": "python-attrs",
          "version": "18.2.0",
          "downloadUrl": "https://files.pythonhosted.org/packages/0f/9e/26b1d194aab960063b266170e53c39f73ea0d0d3f5ce23313e0ec8ee9bdf/attrs-18.2.0.tar.gz"
        }
      }
    },
    {
      "component": {
        "type": "other",
        "other": {
          "name": "python-backports-ssl_match_hostname",
          "version": "3.5.0.1",
          "downloadUrl": "https://pypi.python.org/packages/76/21/2dc61178a2038a5cb35d14b61467c6ac632791ed05131dda72c20e7b9e23/backports.ssl_match_hostname-3.5.0.1.tar.gz"
        }
      }
    },
    {
      "component": {
        "type": "other",
        "other": {
          "name": "python-bcrypt",
          "version": "3.1.6",
          "downloadUrl": "https://files.pythonhosted.org/packages/ce/3a/3d540b9f5ee8d92ce757eebacf167b9deedb8e30aedec69a2a072b2399bb/bcrypt-3.1.6.tar.gz"
        }
      }
    },
    {
      "component": {
        "type": "other",
        "other": {
          "name": "python-boto3",
          "version": "1.10.21",
          "downloadUrl": "https://github.com/boto/boto3/archive/1.10.21.tar.gz"
        }
      }
    },
    {
      "component": {
        "type": "other",
        "other": {
          "name": "python-botocore",
          "version": "1.13.21",
          "downloadUrl": "https://github.com/boto/botocore/archive/1.13.21.tar.gz"
        }
      }
    },
    {
      "component": {
        "type": "other",
        "other": {
          "name": "python-cachetools",
          "version": "4.1.1",
          "downloadUrl": "https://pypi.python.org/packages/source/c/cachetools/cachetools-4.1.1.tar.gz"
        }
      }
    },
    {
      "component": {
        "type": "other",
        "other": {
          "name": "python-certifi",
          "version": "2018.10.15",
          "downloadUrl": "https://github.com/certifi/python-certifi/archive/2018.10.15.tar.gz"
        }
      }
    },
    {
      "component": {
        "type": "other",
        "other": {
          "name": "python-cffi",
          "version": "1.14.5",
          "downloadUrl": "https://pypi.python.org/packages/source/c/cffi/cffi-1.14.5.tar.gz"
        }
      }
    },
    {
      "component": {
        "type": "other",
        "other": {
          "name": "python-chardet",
          "version": "3.0.4",
          "downloadUrl": "https://github.com/chardet/chardet/archive/3.0.4.tar.gz"
        }
      }
    },
    {
      "component": {
        "type": "other",
        "other": {
          "name": "python-cherrypy",
          "version": "18.6.0",
          "downloadUrl": "https://pypi.io/packages/source/C/CherryPy/CherryPy-18.6.0.tar.gz"
        }
      }
    },
    {
      "component": {
        "type": "other",
        "other": {
          "name": "python-configobj",
          "version": "5.0.6",
          "downloadUrl": "https://files.pythonhosted.org/packages/64/61/079eb60459c44929e684fa7d9e2fdca403f67d64dd9dbac27296be2e0fab/configobj-5.0.6.tar.gz"
        }
      }
    },
    {
      "component": {
        "type": "other",
        "other": {
          "name": "python-constantly",
          "version": "15.1.0",
          "downloadUrl": "https://files.pythonhosted.org/packages/95/f1/207a0a478c4bb34b1b49d5915e2db574cadc415c9ac3a7ef17e29b2e8951/constantly-15.1.0.tar.gz"
        }
      }
    },
    {
      "component": {
        "type": "other",
        "other": {
          "name": "python-coverage",
          "version": "4.5.1",
          "downloadUrl": "https://files.pythonhosted.org/packages/source/c/coverage/coverage-4.5.1.tar.gz"
        }
      }
    },
    {
      "component": {
        "type": "other",
        "other": {
          "name": "python-cryptography",
          "version": "3.3.2",
          "downloadUrl": "https://pypi.io/packages/source/c/cryptography/cryptography-3.3.2.tar.gz"
        }
      }
    },
    {
      "component": {
        "type": "other",
        "other": {
          "name": "python-daemon",
          "version": "2.2.0",
          "downloadUrl": "https://files.pythonhosted.org/packages/source/p/python-daemon/python-daemon-2.2.0.tar.gz"
        }
      }
    },
    {
      "component": {
        "type": "other",
        "other": {
          "name": "python-dateutil",
          "version": "2.7.3",
          "downloadUrl": "https://files.pythonhosted.org/packages/a0/b0/a4e3241d2dee665fea11baec21389aec6886655cd4db7647ddf96c3fad15/python-dateutil-2.7.3.tar.gz"
        }
      }
    },
    {
      "component": {
        "type": "other",
        "other": {
          "name": "python-defusedxml",
          "version": "0.6.0",
          "downloadUrl": "https://files.pythonhosted.org/packages/a4/5f/f8aa58ca0cf01cbcee728abc9d88bfeb74e95e6cb4334cfd5bed5673ea77/defusedxml-0.6.0.tar.gz"
        }
      }
    },
    {
      "component": {
        "type": "other",
        "other": {
          "name": "python-distro",
          "version": "1.4.0",
          "downloadUrl": "https://github.com/nir0s/distro/archive/v1.4.0.tar.gz"
        }
      }
    },
    {
      "component": {
        "type": "other",
        "other": {
          "name": "python-docopt",
          "version": "0.6.2",
          "downloadUrl": "https://files.pythonhosted.org/packages/source/d/docopt/docopt-0.6.2.tar.gz"
        }
      }
    },
    {
      "component": {
        "type": "other",
        "other": {
          "name": "python-docutils",
          "version": "0.14",
          "downloadUrl": "https://files.pythonhosted.org/packages/source/d/docutils/docutils-0.14.tar.gz"
        }
      }
    },
    {
      "component": {
        "type": "other",
        "other": {
          "name": "python-ecdsa",
          "version": "0.13.3",
          "downloadUrl": "https://pypi.python.org/packages/source/e/ecdsa/ecdsa-0.13.3.tar.gz"
        }
      }
    },
    {
      "component": {
        "type": "other",
        "other": {
          "name": "python-enum34",
          "version": "1.1.6",
          "downloadUrl": "https://pypi.python.org/packages/bf/3e/31d502c25302814a7c2f1d3959d2a3b3f78e509002ba91aea64993936876/enum34-1.1.6.tar.gz"
        }
      }
    },
    {
      "component": {
        "type": "other",
        "other": {
          "name": "python-execnet",
          "version": "1.7.1",
          "downloadUrl": "https://pypi.io/packages/source/e/execnet/execnet-1.7.1.tar.gz"
        }
      }
    },
    {
      "component": {
        "type": "other",
        "other": {
          "name": "python-futures",
          "version": "3.2.0",
          "downloadUrl": "https://files.pythonhosted.org/packages/1f/9e/7b2ff7e965fc654592269f2906ade1c7d705f1bf25b7d469fa153f7d19eb/futures-3.2.0.tar.gz"
        }
      }
    },
    {
      "component": {
        "type": "other",
        "other": {
          "name": "python-gevent",
          "version": "1.3.6",
          "downloadUrl": "https://github.com/gevent/gevent/archive/1.3.6.tar.gz"
        }
      }
    },
    {
      "component": {
        "type": "other",
        "other": {
          "name": "python-google-auth",
          "version": "1.20.1",
          "downloadUrl": "https://pypi.python.org/packages/source/g/google-auth/google-auth-1.20.1.tar.gz"
        }
      }
    },
    {
      "component": {
        "type": "other",
        "other": {
          "name": "python-greenlet",
          "version": "0.4.15",
          "downloadUrl": "https://files.pythonhosted.org/packages/f8/e8/b30ae23b45f69aa3f024b46064c0ac8e5fcb4f22ace0dca8d6f9c8bbe5e7/greenlet-0.4.15.tar.gz"
        }
      }
    },
    {
      "component": {
        "type": "other",
        "other": {
          "name": "python-hyperlink",
          "version": "19.0.0",
          "downloadUrl": "https://github.com/python-hyper/hyperlink/archive/v19.0.0.tar.gz"
        }
      }
    },
    {
      "component": {
        "type": "other",
        "other": {
          "name": "python-hypothesis",
          "version": "3.71.0",
          "downloadUrl": "https://files.pythonhosted.org/packages/65/57/c4e2cc37a7b9de3d57a1cd6c200f931807cfdd9f7e05ef4c67fb9c507d65/hypothesis-3.71.0.tar.gz"
        }
      }
    },
    {
      "component": {
        "type": "other",
        "other": {
          "name": "python-idna",
          "version": "2.7",
          "downloadUrl": "https://github.com/kjd/idna/archive/v2.7.tar.gz"
        }
      }
    },
    {
      "component": {
        "type": "other",
        "other": {
          "name": "python-imagesize",
          "version": "1.1.0",
          "downloadUrl": "https://github.com/shibukawa/imagesize_py/archive/1.1.0.tar.gz"
        }
      }
    },
    {
      "component": {
        "type": "other",
        "other": {
          "name": "python-incremental",
          "version": "17.5.0",
          "downloadUrl": "https://files.pythonhosted.org/packages/source/i/incremental/incremental-17.5.0.tar.gz"
        }
      }
    },
    {
      "component": {
        "type": "other",
        "other": {
          "name": "python-iniparse",
          "version": "0.4",
          "downloadUrl": "https://files.pythonhosted.org/packages/0f/d1/3090ef9be165da5ddb1b0cf2b332d3282588bdd2dd0967e94b547f10055f/iniparse-0.4.tar.gz"
        }
      }
    },
    {
      "component": {
        "type": "other",
        "other": {
          "name": "python-ipaddr",
          "version": "2.2.0",
          "downloadUrl": "https://pypi.python.org/packages/source/i/ipaddr/ipaddr-2.2.0.tar.gz"
        }
      }
    },
    {
      "component": {
        "type": "other",
        "other": {
          "name": "python-ipaddress",
          "version": "1.0.22",
          "downloadUrl": "https://files.pythonhosted.org/packages/source/i/ipaddress/ipaddress-1.0.22.tar.gz"
        }
      }
    },
    {
      "component": {
        "type": "other",
        "other": {
          "name": "python-jinja2",
          "version": "2.10.1",
          "downloadUrl": "https://files.pythonhosted.org/packages/93/ea/d884a06f8c7f9b7afbc8138b762e80479fb17aedbbe2b06515a12de9378d/Jinja2-2.10.1.tar.gz"
        }
      }
    },
    {
      "component": {
        "type": "other",
        "other": {
          "name": "python-jmespath",
          "version": "0.9.3",
          "downloadUrl": "https://pypi.python.org/packages/e5/21/795b7549397735e911b032f255cff5fb0de58f96da794274660bca4f58ef/jmespath-0.9.3.tar.gz"
        }
      }
    },
    {
      "component": {
        "type": "other",
        "other": {
          "name": "python-jsonpatch",
          "version": "1.23",
          "downloadUrl": "https://github.com/stefankoegl/python-json-patch/archive/v1.23.tar.gz"
        }
      }
    },
    {
      "component": {
        "type": "other",
        "other": {
          "name": "python-jsonpointer",
          "version": "2.0",
          "downloadUrl": "https://pypi.python.org/packages/source/j/jsonpointer/jsonpointer-2.0.tar.gz"
        }
      }
    },
    {
      "component": {
        "type": "other",
        "other": {
          "name": "python-jsonschema",
          "version": "2.6.0",
          "downloadUrl": "https://pypi.python.org/packages/source/j/jsonschema/jsonschema-2.6.0.tar.gz"
        }
      }
    },
    {
      "component": {
        "type": "other",
        "other": {
          "name": "python-jwt",
          "version": "1.7.1",
          "downloadUrl": "https://files.pythonhosted.org/packages/2f/38/ff37a24c0243c5f45f5798bd120c0f873eeed073994133c084e1cf13b95c/PyJWT-1.7.1.tar.gz"
        }
      }
    },
    {
      "component": {
        "type": "other",
        "other": {
          "name": "python-kubernetes",
          "version": "11.0.0",
          "downloadUrl": "https://github.com/kubernetes-client/python/archive/v11.0.0.tar.gz"
        }
      }
    },
    {
      "component": {
        "type": "other",
        "other": {
          "name": "python-lockfile",
          "version": "0.12.2",
          "downloadUrl": "https://pypi.python.org/packages/source/l/lockfile/lockfile-0.12.2.tar.gz"
        }
      }
    },
    {
      "component": {
        "type": "other",
        "other": {
          "name": "python-logutils",
          "version": "0.3.5",
          "downloadUrl": "https://pypi.io/packages/source/l/logutils/logutils-0.3.5.tar.gz"
        }
      }
    },
    {
      "component": {
        "type": "other",
        "other": {
          "name": "python-lxml",
          "version": "4.2.4",
          "downloadUrl": "https://files.pythonhosted.org/packages/ca/63/139b710671c1655aed3b20c1e6776118c62e9f9311152f4c6031e12a0554/lxml-4.2.4.tar.gz"
        }
      }
    },
    {
      "component": {
        "type": "other",
        "other": {
          "name": "python-m2r",
          "version": "0.2.0",
          "downloadUrl": "https://github.com/miyakogi/m2r/archive/v0.2.0/m2r-0.2.0.tar.gz"
        }
      }
    },
    {
      "component": {
        "type": "other",
        "other": {
          "name": "python-mako",
          "version": "1.0.7",
          "downloadUrl": "https://files.pythonhosted.org/packages/eb/f3/67579bb486517c0d49547f9697e36582cd19dafb5df9e687ed8e22de57fa/Mako-1.0.7.tar.gz"
        }
      }
    },
    {
      "component": {
        "type": "other",
        "other": {
          "name": "python-markupsafe",
          "version": "1.1.1",
          "downloadUrl": "https://pypi.python.org/packages/source/M/MarkupSafe/MarkupSafe-1.1.1.tar.gz"
        }
      }
    },
    {
      "component": {
        "type": "other",
        "other": {
          "name": "python-mistune",
          "version": "0.8.3",
          "downloadUrl": "https://files.pythonhosted.org/packages/source/m/mistune/mistune-0.8.3.tar.gz"
        }
      }
    },
    {
      "component": {
        "type": "other",
        "other": {
          "name": "python-msgpack",
          "version": "0.6.2",
          "downloadUrl": "https://github.com/msgpack/msgpack-python/archive/v0.6.2.tar.gz"
        }
      }
    },
    {
      "component": {
        "type": "other",
        "other": {
          "name": "python-netaddr",
          "version": "0.7.19",
          "downloadUrl": "https://github.com/netaddr/netaddr/archive/netaddr-0.7.19.tar.gz"
        }
      }
    },
    {
      "component": {
        "type": "other",
        "other": {
          "name": "python-netifaces",
          "version": "0.10.9",
          "downloadUrl": "https://pypi.python.org/packages/source/n/netifaces/netifaces-0.10.9.tar.gz"
        }
      }
    },
    {
      "component": {
        "type": "other",
        "other": {
          "name": "python-nocasedict",
          "version": "0.5.0",
          "downloadUrl": "https://github.com/pywbem/nocasedict/archive/0.5.0.tar.gz"
        }
      }
    },
    {
      "component": {
        "type": "other",
        "other": {
          "name": "python-ntplib",
          "version": "0.3.3",
          "downloadUrl": "https://files.pythonhosted.org/packages/29/8b/85a86e01c510665b0790d3a9fd4532ad98aba9e185a676113a0ae3879350/ntplib-0.3.3.tar.gz"
        }
      }
    },
    {
      "component": {
        "type": "other",
        "other": {
          "name": "python-oauthlib",
          "version": "2.1.0",
          "downloadUrl": "https://files.pythonhosted.org/packages/df/5f/3f4aae7b28db87ddef18afed3b71921e531ca288dc604eb981e9ec9f8853/oauthlib-2.1.0.tar.gz"
        }
      }
    },
    {
      "component": {
        "type": "other",
        "other": {
          "name": "python-packaging",
          "version": "17.1",
          "downloadUrl": "https://files.pythonhosted.org/packages/77/32/439f47be99809c12ef2da8b60a2c47987786d2c6c9205549dd6ef95df8bd/packaging-17.1.tar.gz"
        }
      }
    },
    {
      "component": {
        "type": "other",
        "other": {
          "name": "python-pam",
          "version": "1.8.4",
          "downloadUrl": "https://pypi.python.org/packages/source/p/python-pam/python-pam-1.8.4.tar.gz"
        }
      }
    },
    {
      "component": {
        "type": "other",
        "other": {
          "name": "python-pbr",
          "version": "5.1.2",
          "downloadUrl": "https://pypi.io/packages/source/p/pbr/pbr-5.1.2.tar.gz"
        }
      }
    },
    {
      "component": {
        "type": "other",
        "other": {
          "name": "python-pecan",
          "version": "1.4.0",
          "downloadUrl": "https://pypi.io/packages/source/p/pecan/pecan-1.4.0.tar.gz"
        }
      }
    },
    {
      "component": {
        "type": "other",
        "other": {
          "name": "python-pexpect",
          "version": "4.8.0",
          "downloadUrl": "https://github.com/pexpect/pexpect/archive/4.8.0/pexpect-4.8.0.tar.gz"
        }
      }
    },
    {
      "component": {
        "type": "other",
        "other": {
          "name": "python-pip",
          "version": "19.2",
          "downloadUrl": "https://files.pythonhosted.org/packages/41/13/b6e68eae78405af6e4e9a93319ae5bb371057786f1590b157341f7542d7d/pip-19.2.tar.gz"
        }
      }
    },
    {
      "component": {
        "type": "other",
        "other": {
          "name": "python-ply",
          "version": "3.11",
          "downloadUrl": "http://www.dabeaz.com/ply/ply-3.11.tar.gz"
        }
      }
    },
    {
      "component": {
        "type": "other",
        "other": {
          "name": "python-prettytable",
          "version": "0.7.2",
          "downloadUrl": "https://storage.googleapis.com/google-code-archive-downloads/v2/code.google.com/prettytable/prettytable-0.7.2.tar.gz"
        }
      }
    },
    {
      "component": {
        "type": "other",
        "other": {
          "name": "python-psutil",
          "version": "5.6.3",
          "downloadUrl": "https://github.com/giampaolo/psutil/archive/release-5.6.3.tar.gz"
        }
      }
    },
    {
      "component": {
        "type": "other",
        "other": {
          "name": "python-psycopg2",
          "version": "2.7.5",
          "downloadUrl": "https://files.pythonhosted.org/packages/source/p/psycopg2/psycopg2-2.7.5.tar.gz"
        }
      }
    },
    {
      "component": {
        "type": "other",
        "other": {
          "name": "python-ptyprocess",
          "version": "0.7.0",
          "downloadUrl": "https://pypi.io/packages/source/p/ptyprocess/ptyprocess-0.7.0.tar.gz"
        }
      }
    },
    {
      "component": {
        "type": "other",
        "other": {
          "name": "python-py",
          "version": "1.10.0",
          "downloadUrl": "https://files.pythonhosted.org/packages/0d/8c/50e9f3999419bb7d9639c37e83fa9cdcf0f601a9d407162d6c37ad60be71/py-1.10.0.tar.gz"
        }
      }
    },
    {
      "component": {
        "type": "other",
        "other": {
          "name": "python-pyasn1",
          "version": "0.4.4",
          "downloadUrl": "https://files.pythonhosted.org/packages/10/46/059775dc8e50f722d205452bced4b3cc965d27e8c3389156acd3b1123ae3/pyasn1-0.4.4.tar.gz"
        }
      }
    },
    {
      "component": {
        "type": "other",
        "other": {
          "name": "python-pycodestyle",
          "version": "2.5.0",
          "downloadUrl": "https://files.pythonhosted.org/packages/1c/d1/41294da5915f4cae7f4b388cea6c2cd0d6cd53039788635f6875dfe8c72f/pycodestyle-2.5.0.tar.gz"
        }
      }
    },
    {
      "component": {
        "type": "other",
        "other": {
          "name": "python-pycparser",
          "version": "2.18",
          "downloadUrl": "https://pypi.python.org/packages/source/p/pycparser/pycparser-2.18.tar.gz"
        }
      }
    },
    {
      "component": {
        "type": "other",
        "other": {
          "name": "python-pycurl",
          "version": "7.43.0.2",
          "downloadUrl": "https://dl.bintray.com/pycurl/pycurl/pycurl-7.43.0.2.tar.gz"
        }
      }
    },
    {
      "component": {
        "type": "other",
        "other": {
          "name": "python-pygments",
          "version": "2.4.2",
          "downloadUrl": "https://files.pythonhosted.org/packages/source/P/Pygments/Pygments-2.4.2.tar.gz"
        }
      }
    },
    {
      "component": {
        "type": "other",
        "other": {
          "name": "python-pynacl",
          "version": "1.3.0",
          "downloadUrl": "https://files.pythonhosted.org/packages/61/ab/2ac6dea8489fa713e2b4c6c5b549cc962dd4a842b5998d9e80cf8440b7cd/PyNaCl-1.3.0.tar.gz"
        }
      }
    },
    {
      "component": {
        "type": "other",
        "other": {
          "name": "python-pyvmomi",
          "version": "6.7.3",
          "downloadUrl": "https://github.com/vmware/pyvmomi/archive/6.7.3.tar.gz"
        }
      }
    },
    {
      "component": {
        "type": "other",
        "other": {
          "name": "python-pywbem",
          "version": "1.0.1",
          "downloadUrl": "https://github.com/pywbem/pywbem/archive/1.0.1.tar.gz"
        }
      }
    },
    {
      "component": {
        "type": "other",
        "other": {
          "name": "python-remoto",
          "version": "1.2.0",
          "downloadUrl": "https://pypi.io/packages/source/r/remoto/remoto-1.2.0.tar.gz"
        }
      }
    },
    {
      "component": {
        "type": "other",
        "other": {
          "name": "python-repoze-lru",
          "version": "0.7",
          "downloadUrl": "https://pypi.io/packages/source/r/remoto/remoto-0.7.tar.gz"
        }
      }
    },
    {
      "component": {
        "type": "other",
        "other": {
          "name": "python-requests",
          "version": "2.22.0",
          "downloadUrl": "http://github.com/requests/requests/archive/v2.22.0/requests-v2.22.0.tar.gz"
        }
      }
    },
    {
      "component": {
        "type": "other",
        "other": {
          "name": "python-routes",
          "version": "2.4.1",
          "downloadUrl": "https://pypi.io/packages/source/R/Routes/Routes-2.4.1.tar.gz"
        }
      }
    },
    {
      "component": {
        "type": "other",
        "other": {
          "name": "python-rsa",
          "version": "4.7.2",
          "downloadUrl": "https://pypi.python.org/packages/source/r/rsa/rsa-4.7.2.tar.gz"
        }
      }
    },
    {
      "component": {
        "type": "other",
        "other": {
          "name": "python-setuptools",
          "version": "40.2.0",
          "downloadUrl": "https://files.pythonhosted.org/packages/ef/1d/201c13e353956a1c840f5d0fbf0461bd45bbd678ea4843ebf25924e8984c/setuptools-40.2.0.zip"
        }
      }
    },
    {
      "component": {
        "type": "other",
        "other": {
          "name": "python-setuptools_scm",
          "version": "3.1.0",
          "downloadUrl": "https://files.pythonhosted.org/packages/source/s/setuptools_scm/setuptools_scm-3.1.0.tar.gz"
        }
      }
    },
    {
      "component": {
        "type": "other",
        "other": {
          "name": "python-simplejson",
          "version": "3.17.0",
          "downloadUrl": "https://pypi.python.org/packages/source/s/simplejson/simplejson-3.17.0.tar.gz"
        }
      }
    },
    {
      "component": {
        "type": "other",
        "other": {
          "name": "python-six",
          "version": "1.11.0",
          "downloadUrl": "https://pypi.python.org/packages/source/s/six/six-1.11.0.tar.gz"
        }
      }
    },
    {
      "component": {
        "type": "other",
        "other": {
          "name": "python-snowballstemmer",
          "version": "1.2.1",
          "downloadUrl": "https://pypi.python.org/packages/20/6b/d2a7cb176d4d664d94a6debf52cd8dbae1f7203c8e42426daa077051d59c/snowballstemmer-1.2.1.tar.gz"
        }
      }
    },
    {
      "component": {
        "type": "other",
        "other": {
          "name": "python-sphinx",
          "version": "1.7.9",
          "downloadUrl": "https://github.com/sphinx-doc/sphinx/archive/v1.7.9.tar.gz"
        }
      }
    },
    {
      "component": {
        "type": "other",
        "other": {
          "name": "python-sphinx-theme-alabaster",
          "version": "0.7.11",
          "downloadUrl": "https://files.pythonhosted.org/packages/3f/46/9346ea429931d80244ab7f11c4fce83671df0b7ae5a60247a2b588592c46/alabaster-0.7.11.tar.gz"
        }
      }
    },
    {
      "component": {
        "type": "other",
        "other": {
          "name": "python-sphinxcontrib-websupport",
          "version": "1.1.2",
          "downloadUrl": " https://github.com/sphinx-doc/sphinxcontrib-websupport/archive/1.1.2.tar.gz"
        }
      }
    },
    {
      "component": {
        "type": "other",
        "other": {
          "name": "python-sqlalchemy",
          "version": "1.3.2",
          "downloadUrl": "https://files.pythonhosted.org/packages/source/S/SQLAlchemy/SQLAlchemy-1.3.2.tar.gz"
        }
      }
    },
    {
      "component": {
        "type": "other",
        "other": {
          "name": "python-twisted",
          "version": "19.2.1",
          "downloadUrl": "https://pypi.python.org/packages/source/T/Twisted/Twisted-19.2.1.tar.bz2"
        }
      }
    },
    {
      "component": {
        "type": "other",
        "other": {
          "name": "python-typing",
          "version": "3.6.6",
          "downloadUrl": "https://files.pythonhosted.org/packages/bf/9b/2bf84e841575b633d8d91ad923e198a415e3901f228715524689495b4317/typing-3.6.6.tar.gz"
        }
      }
    },
    {
      "component": {
        "type": "other",
        "other": {
          "name": "python-urllib3",
          "version": "1.25.9",
          "downloadUrl": "https://github.com/shazow/urllib3/archive/1.25.9/urllib3-1.25.9.tar.gz"
        }
      }
    },
    {
      "component": {
        "type": "other",
        "other": {
          "name": "python-vcversioner",
          "version": "2.16.0.0",
          "downloadUrl": "https://pypi.python.org/packages/source/v/vcversioner/vcversioner-2.16.0.0.tar.gz"
        }
      }
    },
    {
      "component": {
        "type": "other",
        "other": {
          "name": "python-virtualenv",
          "version": "16.0.0",
          "downloadUrl": "https://files.pythonhosted.org/packages/33/bc/fa0b5347139cd9564f0d44ebd2b147ac97c36b2403943dbee8a25fd74012/virtualenv-16.0.0.tar.gz"
        }
      }
    },
    {
      "component": {
        "type": "other",
        "other": {
          "name": "python-wcwidth",
          "version": "0.1.7",
          "downloadUrl": "https://files.pythonhosted.org/packages/source/w/wcwidth/wcwidth-0.1.7.tar.gz"
        }
      }
    },
    {
      "component": {
        "type": "other",
        "other": {
          "name": "python-webob",
          "version": "1.8.5",
          "downloadUrl": "https://files.pythonhosted.org/packages/9d/1a/0c89c070ee2829c934cb6c7082287c822e28236a4fcf90063e6be7c35532/WebOb-1.8.5.tar.gz"
        }
      }
    },
    {
      "component": {
        "type": "other",
        "other": {
          "name": "python-websocket-client",
          "version": "0.56.0",
          "downloadUrl": "https://files.pythonhosted.org/packages/c5/01/8c9c7de6c46f88e70b5a3276c791a2be82ae83d8e0d0cc030525ee2866fd/websocket_client-0.56.0.tar.gz"
        }
      }
    },
    {
      "component": {
        "type": "other",
        "other": {
          "name": "python-werkzeug",
          "version": "0.14.1",
          "downloadUrl": "https://files.pythonhosted.org/packages/9f/08/a3bb1c045ec602dc680906fc0261c267bed6b3bb4609430aff92c3888ec8/Werkzeug-0.14.1.tar.gz"
        }
      }
    },
    {
      "component": {
        "type": "other",
        "other": {
          "name": "python-yamlloader",
          "version": "0.5.4",
          "downloadUrl": "https://github.com/Phynix/yamlloader/archive/0.5.4.tar.gz"
        }
      }
    },
    {
      "component": {
        "type": "other",
        "other": {
          "name": "python-zope-interface",
          "version": "4.7.2",
          "downloadUrl": "https://pypi.python.org/packages/source/z/zope.interface/zope.interface-4.7.2.tar.gz"
        }
      }
    },
    {
      "component": {
        "type": "other",
        "other": {
          "name": "python2",
          "version": "2.7.18",
          "downloadUrl": "http://www.python.org/ftp/python/2.7.18/Python-2.7.18.tar.xz"
        }
      }
    },
    {
      "component": {
        "type": "other",
        "other": {
          "name": "python3",
          "version": "3.7.10",
          "downloadUrl": "https://www.python.org/ftp/python/3.7.10/Python-3.7.10.tar.xz"
        }
      }
    },
    {
      "component": {
        "type": "other",
        "other": {
          "name": "pytz",
          "version": "2018.5",
          "downloadUrl": "https://files.pythonhosted.org/packages/source/p/pytz/pytz-2018.5.tar.gz"
        }
      }
    },
    {
      "component": {
        "type": "other",
        "other": {
          "name": "PyYAML",
          "version": "3.13",
          "downloadUrl": "http://pyyaml.org/download/pyyaml/PyYAML-3.13.tar.gz"
        }
      }
    },
    {
      "component": {
        "type": "other",
        "other": {
          "name": "qemu-kvm",
          "version": "4.2.0",
          "downloadUrl": "https://download.qemu.org/qemu-4.2.0.tar.xz"
        }
      }
    },
    {
      "component": {
        "type": "other",
        "other": {
          "name": "qt5-qtbase",
          "version": "5.12.5",
          "downloadUrl": "https://download.qt.io/official_releases/qt/5.12/5.12.5/submodules/qtbase-everywhere-src-5.12.5.tar.xz"
        }
      }
    },
    {
      "component": {
        "type": "other",
        "other": {
          "name": "qt5-qtdeclarative",
          "version": "5.12.5",
          "downloadUrl": "https://download.qt.io/official_releases/qt/5.12/5.12.5/submodules/qtdeclarative-everywhere-src-5.12.5.tar.xz"
        }
      }
    },
    {
      "component": {
        "type": "other",
        "other": {
          "name": "qt5-qtsvg",
          "version": "5.12.5",
          "downloadUrl": "https://download.qt.io/official_releases/qt/5.12/5.12.5/submodules/qtsvg-everywhere-src-5.12.5.tar.xz"
        }
      }
    },
    {
      "component": {
        "type": "other",
        "other": {
          "name": "qt5-qttools",
          "version": "5.12.5",
          "downloadUrl": "https://download.qt.io/official_releases/qt/5.12/5.12.5/submodules/qttools-everywhere-src-5.12.5.tar.xz"
        }
      }
    },
    {
      "component": {
        "type": "other",
        "other": {
          "name": "rapidjson",
          "version": "1.0.2",
          "downloadUrl": "https://github.com/Tencent/rapidjson/archive/v1.0.2.tar.gz"
        }
      }
    },
    {
      "component": {
        "type": "other",
        "other": {
          "name": "rapidjson",
          "version": "1.1.0",
          "downloadUrl": "https://github.com/Tencent/rapidjson/archive/v1.1.0.tar.gz"
        }
      }
    },
    {
      "component": {
        "type": "other",
        "other": {
          "name": "rdma-core",
          "version": "31.0",
          "downloadUrl": "https://github.com/linux-rdma/rdma-core/releases/download/v31.0/rdma-core-31.0.tar.gz"
        }
      }
    },
    {
      "component": {
        "type": "other",
        "other": {
          "name": "re2",
          "version": "20190801",
          "downloadUrl": "https://github.com/google/re2/archive/2019-08-01.tar.gz"
        }
      }
    },
    {
      "component": {
        "type": "other",
        "other": {
          "name": "readline",
          "version": "7.0",
          "downloadUrl": "http://ftp.gnu.org/gnu/readline/readline-7.0.tar.gz"
        }
      }
    },
    {
      "component": {
        "type": "other",
        "other": {
          "name": "redis",
          "version": "5.0.5",
          "downloadUrl": "http://download.redis.io/releases/redis-5.0.5.tar.gz"
        }
      }
    },
    {
      "component": {
        "type": "other",
        "other": {
          "name": "rng-tools",
          "version": "5",
          "downloadUrl": "https://github.com/nhorman/rng-tools/archive/rng-tools-5.tar.gz"
        }
      }
    },
    {
      "component": {
        "type": "other",
        "other": {
          "name": "rocksdb",
          "version": "6.7.3",
          "downloadUrl": "https://github.com/facebook/rocksdb/archive/v6.7.3.tar.gz"
        }
      }
    },
    {
      "component": {
        "type": "other",
        "other": {
          "name": "rpcbind",
          "version": "1.2.5",
          "downloadUrl": "http://downloads.sourceforge.net/rpcbind/rpcbind-1.2.5.tar.bz2"
        }
      }
    },
    {
      "component": {
        "type": "other",
        "other": {
          "name": "rpcsvc-proto",
          "version": "1.4",
          "downloadUrl": "https://github.com/thkukuk/rpcsvc-proto/releases/download/v1.4/rpcsvc-proto-1.4.tar.gz"
        }
      }
    },
    {
      "component": {
        "type": "other",
        "other": {
          "name": "rpm",
          "version": "4.14.2",
          "downloadUrl": "https://github.com/rpm-software-management/rpm/archive/rpm-4.14.2-release.tar.gz"
        }
      }
    },
    {
      "component": {
        "type": "other",
        "other": {
          "name": "rpm-ostree",
          "version": "2019.3",
          "downloadUrl": "https://github.com/projectatomic/rpm-ostree/releases/download/v2019.3/rpm-ostree-2019.3.tar.xz"
        }
      }
    },
    {
      "component": {
        "type": "other",
        "other": {
          "name": "rrdtool",
          "version": "1.7.0",
          "downloadUrl": "https://github.com/oetiker/rrdtool-1.x/releases/download/v1.7.0/rrdtool-1.7.0.tar.gz"
        }
      }
    },
    {
      "component": {
        "type": "other",
        "other": {
          "name": "rsync",
          "version": "3.1.3",
          "downloadUrl": "https://download.samba.org/pub/rsync/src/rsync-3.1.3.tar.gz"
        }
      }
    },
    {
      "component": {
        "type": "other",
        "other": {
          "name": "rsyslog",
          "version": "8.37.0",
          "downloadUrl": "http://www.rsyslog.com/files/download/rsyslog/rsyslog-8.37.0.tar.gz"
        }
      }
    },
    {
      "component": {
        "type": "other",
        "other": {
          "name": "ruby",
          "version": "2.6.7",
          "downloadUrl": "https://cache.ruby-lang.org/pub/ruby/2.6/ruby-2.6.7.tar.xz"
        }
      }
    },
    {
      "component": {
        "type": "other",
        "other": {
          "name": "rubygem-addressable",
          "version": "2.7.0",
          "downloadUrl": "https://rubygems.org/downloads/addressable-2.7.0.gem"
        }
      }
    },
    {
      "component": {
        "type": "other",
        "other": {
          "name": "rubygem-async",
          "version": "1.27.0",
          "downloadUrl": "https://rubygems.org/downloads/async-1.27.0.gem"
        }
      }
    },
    {
      "component": {
        "type": "other",
        "other": {
          "name": "rubygem-async-http",
          "version": "0.50.13",
          "downloadUrl": "https://rubygems.org/downloads/async-http-0.50.13.gem"
        }
      }
    },
    {
      "component": {
        "type": "other",
        "other": {
          "name": "rubygem-async-io",
          "version": "1.30.1",
          "downloadUrl": "https://rubygems.org/downloads/async-io-1.30.1.gem"
        }
      }
    },
    {
      "component": {
        "type": "other",
        "other": {
          "name": "rubygem-async-pool",
          "version": "0.3.3",
          "downloadUrl": "https://rubygems.org/downloads/async-pool-0.3.3.gem"
        }
      }
    },
    {
      "component": {
        "type": "other",
        "other": {
          "name": "rubygem-aws-eventstream",
          "version": "1.1.0",
          "downloadUrl": "https://rubygems.org/downloads/aws-eventstream-1.1.0.gem"
        }
      }
    },
    {
      "component": {
        "type": "other",
        "other": {
          "name": "rubygem-aws-partitions",
          "version": "1.288.0",
          "downloadUrl": "https://rubygems.org/downloads/aws-partitions-1.288.0.gem"
        }
      }
    },
    {
      "component": {
        "type": "other",
        "other": {
          "name": "rubygem-aws-sdk-core",
          "version": "3.92.0",
          "downloadUrl": "https://rubygems.org/downloads/aws-sdk-core-3.92.0.gem"
        }
      }
    },
    {
      "component": {
        "type": "other",
        "other": {
          "name": "rubygem-aws-sdk-kms",
          "version": "1.30.0",
          "downloadUrl": "https://rubygems.org/downloads/aws-sdk-kms-1.30.0.gem"
        }
      }
    },
    {
      "component": {
        "type": "other",
        "other": {
          "name": "rubygem-aws-sdk-s3",
          "version": "1.61.1",
          "downloadUrl": "https://rubygems.org/downloads/aws-sdk-s3-1.61.1.gem"
        }
      }
    },
    {
      "component": {
        "type": "other",
        "other": {
          "name": "rubygem-aws-sdk-sqs",
          "version": "1.24.0",
          "downloadUrl": "https://rubygems.org/downloads/aws-sdk-sqs-1.24.0.gem"
        }
      }
    },
    {
      "component": {
        "type": "other",
        "other": {
          "name": "rubygem-aws-sigv4",
          "version": "1.1.1",
          "downloadUrl": "https://rubygems.org/downloads/aws-sigv4-1.1.1.gem"
        }
      }
    },
    {
      "component": {
        "type": "other",
        "other": {
          "name": "rubygem-bundler",
          "version": "2.1.4",
          "downloadUrl": "https://rubygems.org/downloads/bundler-2.1.4.gem"
        }
      }
    },
    {
      "component": {
        "type": "other",
        "other": {
          "name": "rubygem-concurrent-ruby",
          "version": "1.1.7",
          "downloadUrl": "https://rubygems.org/downloads/concurrent-ruby-1.1.7.gem"
        }
      }
    },
    {
      "component": {
        "type": "other",
        "other": {
          "name": "rubygem-console",
          "version": "1.10.1",
          "downloadUrl": "https://rubygems.org/downloads/console-1.10.1.gem"
        }
      }
    },
    {
      "component": {
        "type": "other",
        "other": {
          "name": "rubygem-cool.io",
          "version": "1.6.0",
          "downloadUrl": "https://rubygems.org/downloads/cool.io-1.6.0.gem"
        }
      }
    },
    {
      "component": {
        "type": "other",
        "other": {
          "name": "rubygem-digest-crc",
          "version": "0.6.1",
          "downloadUrl": "https://rubygems.org/downloads/digest-crc-0.6.1.gem"
        }
      }
    },
    {
      "component": {
        "type": "other",
        "other": {
          "name": "rubygem-elasticsearch",
          "version": "7.6.0",
          "downloadUrl": "https://rubygems.org/downloads/elasticsearch-7.6.0.gem"
        }
      }
    },
    {
      "component": {
        "type": "other",
        "other": {
          "name": "rubygem-elasticsearch-api",
          "version": "7.6.0",
          "downloadUrl": "https://rubygems.org/downloads/elasticsearch-api-7.6.0.gem"
        }
      }
    },
    {
      "component": {
        "type": "other",
        "other": {
          "name": "rubygem-elasticsearch-transport",
          "version": "7.6.0",
          "downloadUrl": "https://rubygems.org/downloads/elasticsearch-transport-7.6.0.gem"
        }
      }
    },
    {
      "component": {
        "type": "other",
        "other": {
          "name": "rubygem-excon",
          "version": "0.78.0",
          "downloadUrl": "https://rubygems.org/downloads/excon-0.78.0.gem"
        }
      }
    },
    {
      "component": {
        "type": "other",
        "other": {
          "name": "rubygem-faraday",
          "version": "1.1.0",
          "downloadUrl": "https://rubygems.org/downloads/faraday-1.1.0.gem"
        }
      }
    },
    {
      "component": {
        "type": "other",
        "other": {
          "name": "rubygem-ffi",
          "version": "1.13.1",
          "downloadUrl": "https://rubygems.org/downloads/ffi-1.13.1.gem"
        }
      }
    },
    {
      "component": {
        "type": "other",
        "other": {
          "name": "rubygem-fiber-local",
          "version": "1.0.0",
          "downloadUrl": "https://rubygems.org/downloads/fiber-local-1.0.0.gem"
        }
      }
    },
    {
      "component": {
        "type": "other",
        "other": {
          "name": "rubygem-fluent-config-regexp-type",
          "version": "1.0.0",
          "downloadUrl": "https://rubygems.org/downloads/fluent-config-regexp-type-1.0.0.gem"
        }
      }
    },
    {
      "component": {
        "type": "other",
        "other": {
          "name": "rubygem-fluent-logger",
          "version": "0.9.0",
          "downloadUrl": "https://rubygems.org/downloads/fluent-logger-0.9.0.gem"
        }
      }
    },
    {
      "component": {
        "type": "other",
        "other": {
          "name": "rubygem-fluent-plugin-elasticsearch",
          "version": "4.0.7",
          "downloadUrl": "https://rubygems.org/downloads/fluent-plugin-elasticsearch-4.0.7.gem"
        }
      }
    },
    {
      "component": {
        "type": "other",
        "other": {
          "name": "rubygem-fluent-plugin-kafka",
          "version": "0.13.0",
          "downloadUrl": "https://rubygems.org/downloads/fluent-plugin-kafka-0.13.0.gem"
        }
      }
    },
    {
      "component": {
        "type": "other",
        "other": {
          "name": "rubygem-fluent-plugin-prometheus",
          "version": "1.7.3",
          "downloadUrl": "https://rubygems.org/downloads/fluent-plugin-prometheus-1.7.3.gem"
        }
      }
    },
    {
      "component": {
        "type": "other",
        "other": {
          "name": "rubygem-fluent-plugin-prometheus_pushgateway",
          "version": "0.0.2",
          "downloadUrl": "https://rubygems.org/downloads/fluent-plugin-prometheus_pushgateway-0.0.2.gem"
        }
      }
    },
    {
      "component": {
        "type": "other",
        "other": {
          "name": "rubygem-fluent-plugin-record-modifier",
          "version": "2.1.0",
          "downloadUrl": "https://rubygems.org/downloads/fluent-plugin-record-modifier-2.1.0.gem"
        }
      }
    },
    {
      "component": {
        "type": "other",
        "other": {
          "name": "rubygem-fluent-plugin-rewrite-tag-filter",
          "version": "2.3.0",
          "downloadUrl": "https://rubygems.org/downloads/fluent-plugin-rewrite-tag-filter-2.3.0.gem"
        }
      }
    },
    {
      "component": {
        "type": "other",
        "other": {
          "name": "rubygem-fluent-plugin-s3",
          "version": "1.3.0",
          "downloadUrl": "https://rubygems.org/downloads/fluent-plugin-s3-1.3.0.gem"
        }
      }
    },
    {
      "component": {
        "type": "other",
        "other": {
          "name": "rubygem-fluent-plugin-systemd",
          "version": "1.0.2",
          "downloadUrl": "https://rubygems.org/downloads/fluent-plugin-systemd-1.0.2.gem"
        }
      }
    },
    {
      "component": {
        "type": "other",
        "other": {
          "name": "rubygem-fluent-plugin-td",
          "version": "1.1.0",
          "downloadUrl": "https://rubygems.org/downloads/fluent-plugin-td-1.1.0.gem"
        }
      }
    },
    {
      "component": {
        "type": "other",
        "other": {
          "name": "rubygem-fluent-plugin-webhdfs",
          "version": "1.2.4",
          "downloadUrl": "https://rubygems.org/downloads/fluent-plugin-webhdfs-1.2.4.gem"
        }
      }
    },
    {
      "component": {
        "type": "other",
        "other": {
          "name": "rubygem-fluentd",
          "version": "1.11.0",
          "downloadUrl": "https://rubygems.org/downloads/fluentd-1.11.0.gem"
        }
      }
    },
    {
      "component": {
        "type": "other",
        "other": {
          "name": "rubygem-hirb",
          "version": "0.7.3",
          "downloadUrl": "https://rubygems.org/downloads/hirb-0.7.3.gem"
        }
      }
    },
    {
      "component": {
        "type": "other",
        "other": {
          "name": "rubygem-http_parser.rb",
          "version": "0.6.0",
          "downloadUrl": "https://rubygems.org/downloads/http_parser.rb-0.6.0.gem"
        }
      }
    },
    {
      "component": {
        "type": "other",
        "other": {
          "name": "rubygem-httpclient",
          "version": "2.8.2.4",
          "downloadUrl": "https://rubygems.org/downloads/httpclient-2.8.2.4.gem"
        }
      }
    },
    {
      "component": {
        "type": "other",
        "other": {
          "name": "rubygem-jmespath",
          "version": "1.4.0",
          "downloadUrl": "https://rubygems.org/downloads/jmespath-1.4.0.gem"
        }
      }
    },
    {
      "component": {
        "type": "other",
        "other": {
          "name": "rubygem-ltsv",
          "version": "0.1.2",
          "downloadUrl": "https://rubygems.org/downloads/ltsv-0.1.2.gem"
        }
      }
    },
    {
      "component": {
        "type": "other",
        "other": {
          "name": "rubygem-mini_portile2",
          "version": "2.5.0",
          "downloadUrl": "https://rubygems.org/downloads/mini_portile2-2.5.0.gem"
        }
      }
    },
    {
      "component": {
        "type": "other",
        "other": {
          "name": "rubygem-msgpack",
          "version": "1.3.3",
          "downloadUrl": "https://rubygems.org/downloads/msgpack-1.3.3.gem"
        }
      }
    },
    {
      "component": {
        "type": "other",
        "other": {
          "name": "rubygem-multi_json",
          "version": "1.15.0",
          "downloadUrl": "https://rubygems.org/downloads/multi_json-1.15.0.gem"
        }
      }
    },
    {
      "component": {
        "type": "other",
        "other": {
          "name": "rubygem-multipart-post",
          "version": "2.1.1",
          "downloadUrl": "https://rubygems.org/downloads/multipart-post-2.1.1.gem"
        }
      }
    },
    {
      "component": {
        "type": "other",
        "other": {
          "name": "rubygem-nio4r",
          "version": "2.5.4",
          "downloadUrl": "https://rubygems.org/downloads/nio4r-2.5.4.gem"
        }
      }
    },
    {
      "component": {
        "type": "other",
        "other": {
          "name": "rubygem-nokogiri",
          "version": "1.11.0.rc2",
          "downloadUrl": "https://rubygems.org/downloads/nokogiri-1.11.0.rc2.gem"
        }
      }
    },
    {
      "component": {
        "type": "other",
        "other": {
          "name": "rubygem-oj",
          "version": "3.10.6",
          "downloadUrl": "https://rubygems.org/downloads/oj-3.10.6.gem"
        }
      }
    },
    {
      "component": {
        "type": "other",
        "other": {
          "name": "rubygem-parallel",
          "version": "1.20.1",
          "downloadUrl": "https://rubygems.org/downloads/parallel-1.20.1.gem"
        }
      }
    },
    {
      "component": {
        "type": "other",
        "other": {
          "name": "rubygem-prometheus-client",
          "version": "0.9.0",
          "downloadUrl": "https://rubygems.org/downloads/prometheus-client-0.9.0.gem"
        }
      }
    },
    {
      "component": {
        "type": "other",
        "other": {
          "name": "rubygem-protocol-hpack",
          "version": "1.4.2",
          "downloadUrl": "https://rubygems.org/downloads/protocol-hpack-1.4.2.gem"
        }
      }
    },
    {
      "component": {
        "type": "other",
        "other": {
          "name": "rubygem-protocol-http",
          "version": "0.17.0",
          "downloadUrl": "https://rubygems.org/downloads/protocol-http-0.17.0.gem"
        }
      }
    },
    {
      "component": {
        "type": "other",
        "other": {
          "name": "rubygem-protocol-http1",
          "version": "0.11.1",
          "downloadUrl": "https://rubygems.org/downloads/protocol-http1-0.11.1.gem"
        }
      }
    },
    {
      "component": {
        "type": "other",
        "other": {
          "name": "rubygem-protocol-http2",
          "version": "0.13.2",
          "downloadUrl": "https://rubygems.org/downloads/protocol-http2-0.13.2.gem"
        }
      }
    },
    {
      "component": {
        "type": "other",
        "other": {
          "name": "rubygem-public_suffix",
          "version": "4.0.6",
          "downloadUrl": "https://rubygems.org/downloads/public_suffix-4.0.6.gem"
        }
      }
    },
    {
      "component": {
        "type": "other",
        "other": {
          "name": "rubygem-quantile",
          "version": "0.2.1",
          "downloadUrl": "https://rubygems.org/downloads/quantile-0.2.1.gem"
        }
      }
    },
    {
      "component": {
        "type": "other",
        "other": {
          "name": "rubygem-rake",
          "version": "13.0.1",
          "downloadUrl": "https://rubygems.org/downloads/rake-13.0.1.gem"
        }
      }
    },
    {
      "component": {
        "type": "other",
        "other": {
          "name": "rubygem-rdkafka",
          "version": "0.7.0",
          "downloadUrl": "https://rubygems.org/downloads/rdkafka-0.7.0.gem"
        }
      }
    },
    {
      "component": {
        "type": "other",
        "other": {
          "name": "rubygem-ruby-kafka",
          "version": "1.0.0",
          "downloadUrl": "https://rubygems.org/downloads/ruby-kafka-1.0.0.gem"
        }
      }
    },
    {
      "component": {
        "type": "other",
        "other": {
          "name": "rubygem-ruby-progressbar",
          "version": "1.10.1",
          "downloadUrl": "https://rubygems.org/downloads/ruby-progressbar-1.10.1.gem"
        }
      }
    },
    {
      "component": {
        "type": "other",
        "other": {
          "name": "rubygem-ruby2_keywords",
          "version": "0.0.2",
          "downloadUrl": "https://rubygems.org/downloads/ruby2_keywords-0.0.2.gem"
        }
      }
    },
    {
      "component": {
        "type": "other",
        "other": {
          "name": "rubygem-rubyzip",
          "version": "1.3.0",
          "downloadUrl": "https://rubygems.org/downloads/rubyzip-1.3.0.gem"
        }
      }
    },
    {
      "component": {
        "type": "other",
        "other": {
          "name": "rubygem-serverengine",
          "version": "2.2.1",
          "downloadUrl": "https://rubygems.org/downloads/serverengine-2.2.1.gem"
        }
      }
    },
    {
      "component": {
        "type": "other",
        "other": {
          "name": "rubygem-sigdump",
          "version": "0.2.4",
          "downloadUrl": "https://rubygems.org/downloads/sigdump-0.2.4.gem"
        }
      }
    },
    {
      "component": {
        "type": "other",
        "other": {
          "name": "rubygem-strptime",
          "version": "0.2.5",
          "downloadUrl": "https://rubygems.org/downloads/strptime-0.2.5.gem"
        }
      }
    },
    {
      "component": {
        "type": "other",
        "other": {
          "name": "rubygem-systemd-journal",
          "version": "1.3.3",
          "downloadUrl": "https://rubygems.org/downloads/systemd-journal-1.3.3.gem"
        }
      }
    },
    {
      "component": {
        "type": "other",
        "other": {
          "name": "rubygem-td",
          "version": "0.16.8",
          "downloadUrl": "https://rubygems.org/downloads/td-0.16.8.gem"
        }
      }
    },
    {
      "component": {
        "type": "other",
        "other": {
          "name": "rubygem-td-client",
          "version": "1.0.7",
          "downloadUrl": "https://rubygems.org/downloads/td-client-1.0.7.gem"
        }
      }
    },
    {
      "component": {
        "type": "other",
        "other": {
          "name": "rubygem-td-logger",
          "version": "0.3.27",
          "downloadUrl": "https://rubygems.org/downloads/td-logger-0.3.27.gem"
        }
      }
    },
    {
      "component": {
        "type": "other",
        "other": {
          "name": "rubygem-timers",
          "version": "4.3.2",
          "downloadUrl": "https://rubygems.org/downloads/timers-4.3.2.gem"
        }
      }
    },
    {
      "component": {
        "type": "other",
        "other": {
          "name": "rubygem-tzinfo",
          "version": "2.0.2",
          "downloadUrl": "https://rubygems.org/downloads/tzinfo-2.0.2.gem"
        }
      }
    },
    {
      "component": {
        "type": "other",
        "other": {
          "name": "rubygem-tzinfo-data",
          "version": "1.2019.3",
          "downloadUrl": "https://rubygems.org/downloads/tzinfo-data-1.2019.3.gem"
        }
      }
    },
    {
      "component": {
        "type": "other",
        "other": {
          "name": "rubygem-webhdfs",
          "version": "0.9.0",
          "downloadUrl": "https://rubygems.org/downloads/webhdfs-0.9.0.gem"
        }
      }
    },
    {
      "component": {
        "type": "other",
        "other": {
          "name": "rubygem-yajl-ruby",
          "version": "1.4.1",
          "downloadUrl": "https://rubygems.org/downloads/yajl-ruby-1.4.1.gem"
        }
      }
    },
    {
      "component": {
        "type": "other",
        "other": {
          "name": "rubygem-zip-zip",
          "version": "0.3",
          "downloadUrl": "https://rubygems.org/downloads/zip-zip-0.3.gem"
        }
      }
    },
    {
      "component": {
        "type": "other",
        "other": {
          "name": "runtime-spec",
          "version": "1.0.2",
          "downloadUrl": "https://github.com/opencontainers/runtime-spec/archive/v1.0.2.tar.gz"
        }
      }
    },
    {
      "component": {
        "type": "other",
        "other": {
          "name": "rust",
          "version": "1.47.0",
          "downloadUrl": "https://static.rust-lang.org/dist/rustc-1.47.0-src.tar.xz"
        }
      }
    },
    {
      "component": {
        "type": "other",
        "other": {
          "name": "scons",
          "version": "3.0.1",
          "downloadUrl": "http://downloads.sourceforge.net/scons/scons-3.0.1.tar.gz"
        }
      }
    },
    {
      "component": {
        "type": "other",
        "other": {
          "name": "secilc",
          "version": "2.9",
          "downloadUrl": "https://github.com/SELinuxProject/selinux/releases/download/20190315/secilc-2.9.tar.gz"
        }
      }
    },
    {
      "component": {
        "type": "other",
        "other": {
          "name": "sed",
          "version": "4.5",
          "downloadUrl": "http://ftp.gnu.org/gnu/sed/sed-4.5.tar.xz"
        }
      }
    },
    {
      "component": {
        "type": "other",
        "other": {
          "name": "selinux-policy",
          "version": "2.20200818",
          "downloadUrl": "https://github.com/SELinuxProject/refpolicy/releases/download/RELEASE_2_20200818/refpolicy-2.20200818.tar.bz2"
        }
      }
    },
    {
      "component": {
        "type": "other",
        "other": {
          "name": "setools",
          "version": "4.2.2",
          "downloadUrl": "https://github.com/SELinuxProject/setools/releases/download/4.2.2/setools-4.2.2.tar.bz2"
        }
      }
    },
    {
      "component": {
        "type": "other",
        "other": {
          "name": "sg3_utils",
          "version": "1.44",
          "downloadUrl": "https://github.com/hreinecke/sg3_utils/archive/v1.44.tar.gz"
        }
      }
    },
    {
      "component": {
        "type": "other",
        "other": {
          "name": "sgml-common",
          "version": "0.6.3",
          "downloadUrl": "https://sourceware.org/ftp/docbook-tools/new-trials/SOURCES/sgml-common-0.6.3.tgz"
        }
      }
    },
    {
      "component": {
        "type": "other",
        "other": {
          "name": "shadow-utils",
          "version": "4.6",
          "downloadUrl": "https://github.com/shadow-maint/shadow/releases/download/4.6/shadow-4.6.tar.xz"
        }
      }
    },
    {
      "component": {
        "type": "other",
        "other": {
          "name": "shim-unsigned-aarch64",
          "version": "15",
          "downloadUrl": "https://github.com/rhboot/shim/releases/download/15/shim-15.tar.bz2"
        }
      }
    },
    {
      "component": {
        "type": "other",
        "other": {
          "name": "shim-unsigned-x64",
          "version": "15.4",
          "downloadUrl": "https://github.com/rhboot/shim/releases/download/15.4/shim-15.4.tar.bz2"
        }
      }
    },
    {
      "component": {
        "type": "other",
        "other": {
          "name": "slang",
          "version": "2.3.2",
          "downloadUrl": "http://www.jedsoft.org/releases/slang/slang-2.3.2.tar.bz2"
        }
      }
    },
    {
      "component": {
        "type": "other",
        "other": {
          "name": "snappy",
          "version": "1.1.7",
          "downloadUrl": "https://github.com/google/snappy/archive/1.1.7.tar.gz"
        }
      }
    },
    {
      "component": {
        "type": "other",
        "other": {
          "name": "socat",
          "version": "1.7.3.4",
          "downloadUrl": "http://www.dest-unreach.org/socat/download/socat-1.7.3.4.tar.gz"
        }
      }
    },
    {
      "component": {
        "type": "other",
        "other": {
          "name": "sos",
          "version": "4.1",
          "downloadUrl": "https://github.com/sosreport/sos/archive/4.1.tar.gz"
        }
      }
    },
    {
      "component": {
        "type": "other",
        "other": {
          "name": "span-lite",
          "version": "0.7.0",
          "downloadUrl": "https://github.com/martinmoene/span-lite/archive/v0.7.0.tar.gz"
        }
      }
    },
    {
      "component": {
        "type": "other",
        "other": {
          "name": "sqlite",
          "version": "3.34.1",
          "downloadUrl": "https://www.sqlite.org/2021/sqlite-autoconf-3340100.tar.gz"
        }
      }
    },
    {
      "component": {
        "type": "other",
        "other": {
          "name": "squashfs-tools",
          "version": "4.3",
          "downloadUrl": "http://downloads.sourceforge.net/squashfs/squashfs4.3.tar.gz"
        }
      }
    },
    {
      "component": {
        "type": "other",
        "other": {
          "name": "sshpass",
          "version": "1.06",
          "downloadUrl": "http://downloads.sourceforge.net/project/sshpass/sshpass/1.06/sshpass-1.06.tar.gz"
        }
      }
    },
    {
      "component": {
        "type": "other",
        "other": {
          "name": "strace",
          "version": "5.1",
          "downloadUrl": "https://strace.io/files/5.1/strace-5.1.tar.xz"
        }
      }
    },
    {
      "component": {
        "type": "other",
        "other": {
          "name": "strongswan",
          "version": "5.7.2",
          "downloadUrl": "https://download.strongswan.org/strongswan-5.7.2.tar.bz2"
        }
      }
    },
    {
      "component": {
        "type": "other",
        "other": {
          "name": "subversion",
          "version": "1.14.0",
          "downloadUrl": "https://archive.apache.org/dist/subversion/subversion-1.14.0.tar.bz2"
        }
      }
    },
    {
      "component": {
        "type": "other",
        "other": {
          "name": "sudo",
          "version": "1.9.5p2",
          "downloadUrl": "https://www.sudo.ws/sudo/dist/sudo-1.9.5p2.tar.gz"
        }
      }
    },
    {
      "component": {
        "type": "other",
        "other": {
          "name": "swig",
          "version": "3.0.12",
          "downloadUrl": "http://downloads.sourceforge.net/project/swig/swig/swig-3.0.12/swig-3.0.12.tar.gz"
        }
      }
    },
    {
      "component": {
        "type": "other",
        "other": {
          "name": "swupdate",
          "version": "2019.11",
          "downloadUrl": "https://github.com/sbabic/swupdate/archive/2019.11.tar.gz"
        }
      }
    },
    {
      "component": {
        "type": "other",
        "other": {
          "name": "syslinux",
          "version": "6.04",
          "downloadUrl": "https://www.kernel.org/pub/linux/utils/boot/syslinux/Testing/6.04/syslinux-6.04-pre1.tar.xz"
        }
      }
    },
    {
      "component": {
        "type": "other",
        "other": {
          "name": "syslog-ng",
          "version": "3.23.1",
          "downloadUrl": "https://github.com/balabit/syslog-ng/releases/download/syslog-ng-3.23.1/syslog-ng-3.23.1.tar.gz"
        }
      }
    },
    {
      "component": {
        "type": "other",
        "other": {
          "name": "sysstat",
          "version": "12.3.3",
          "downloadUrl": "https://github.com/sysstat/sysstat/archive/v12.3.3.tar.gz"
        }
      }
    },
    {
      "component": {
        "type": "other",
        "other": {
          "name": "systemd",
          "version": "239",
          "downloadUrl": "https://github.com/systemd/systemd-stable/archive/v239.tar.gz"
        }
      }
    },
    {
      "component": {
        "type": "other",
        "other": {
          "name": "systemd-bootstrap",
          "version": "239",
          "downloadUrl": "https://github.com/systemd/systemd-stable/archive/v239.tar.gz"
        }
      }
    },
    {
      "component": {
        "type": "other",
        "other": {
          "name": "systemtap",
          "version": "4.1",
          "downloadUrl": "https://sourceware.org/systemtap/ftp/releases/systemtap-4.1.tar.gz"
        }
      }
    },
    {
      "component": {
        "type": "other",
        "other": {
          "name": "tar",
          "version": "1.32",
          "downloadUrl": "https://ftp.gnu.org/gnu/tar/tar-1.32.tar.xz"
        }
      }
    },
    {
      "component": {
        "type": "other",
        "other": {
          "name": "tboot",
          "version": "1.9.12",
          "downloadUrl": "http://downloads.sourceforge.net/tboot/tboot-1.9.12.tar.gz"
        }
      }
    },
    {
      "component": {
        "type": "other",
        "other": {
          "name": "tcl",
          "version": "8.6.8",
          "downloadUrl": "http://downloads.sourceforge.net/sourceforge/tcl/tcl-core8.6.8-src.tar.gz"
        }
      }
    },
    {
      "component": {
        "type": "other",
        "other": {
          "name": "tcp_wrappers",
          "version": "7.6",
          "downloadUrl": "ftp://ftp.porcupine.org/pub/security/tcp_wrappers_7.6.tar.gz"
        }
      }
    },
    {
      "component": {
        "type": "other",
        "other": {
          "name": "tcpdump",
          "version": "4.9.3",
          "downloadUrl": "https://www.tcpdump.org/release/tcpdump-4.9.3.tar.gz"
        }
      }
    },
    {
      "component": {
        "type": "other",
        "other": {
          "name": "tcsh",
          "version": "6.20.00",
          "downloadUrl": "https://astron.com/pub/tcsh/old/tcsh-6.20.00.tar.gz"
        }
      }
    },
    {
      "component": {
        "type": "other",
        "other": {
          "name": "td-agent",
          "version": "4.0.1",
          "downloadUrl": "https://github.com/fluent-plugins-nursery/td-agent-builder/archive/testing-uploading-artifacts3.tar.gz"
        }
      }
    },
    {
      "component": {
        "type": "other",
        "other": {
          "name": "tdnf",
          "version": "2.1.0",
          "downloadUrl": "https://github.com/vmware/tdnf/archive/v2.1.0.tar.gz"
        }
      }
    },
    {
      "component": {
        "type": "other",
        "other": {
          "name": "telegraf",
          "version": "1.14.5",
          "downloadUrl": "https://github.com/influxdata/telegraf/archive/v1.14.5.tar.gz"
        }
      }
    },
    {
      "component": {
        "type": "other",
        "other": {
          "name": "texinfo",
          "version": "6.5",
          "downloadUrl": "http://ftp.gnu.org/gnu/texinfo/texinfo-6.5.tar.xz"
        }
      }
    },
    {
      "component": {
        "type": "other",
        "other": {
          "name": "tinyxml2",
          "version": "7.1.0",
          "downloadUrl": "https://github.com/leethomason/tinyxml2/archive/7.1.0.tar.gz"
        }
      }
    },
    {
      "component": {
        "type": "other",
        "other": {
          "name": "tmux",
          "version": "2.7",
          "downloadUrl": "https://github.com/tmux/tmux/releases/download/2.7/tmux-2.7.tar.gz"
        }
      }
    },
    {
      "component": {
        "type": "other",
        "other": {
          "name": "toml11",
          "version": "3.3.0",
          "downloadUrl": "https://github.com/ToruNiina/toml11/archive/v3.3.0.tar.gz"
        }
      }
    },
    {
      "component": {
        "type": "other",
        "other": {
          "name": "tpm2-abrmd",
          "version": "2.3.3",
          "downloadUrl": "https://github.com/tpm2-software/tpm2-abrmd/releases/download/2.3.3/tpm2-abrmd-2.3.3.tar.gz"
        }
      }
    },
    {
      "component": {
        "type": "other",
        "other": {
          "name": "tpm2-tools",
          "version": "4.2",
          "downloadUrl": "https://github.com/tpm2-software/tpm2-tools/releases/download/4.2/tpm2-tools-4.2.tar.gz"
        }
      }
    },
    {
      "component": {
        "type": "other",
        "other": {
          "name": "tpm2-tss",
          "version": "2.4.0",
          "downloadUrl": "https://github.com/tpm2-software/tpm2-tss/releases/download/2.4.0/tpm2-tss-2.4.0.tar.gz"
        }
      }
    },
    {
      "component": {
        "type": "other",
        "other": {
          "name": "tracelogging",
          "version": "0.2",
          "downloadUrl": "https://github.com/microsoft/tracelogging/archive/v0.2.tar.gz"
        }
      }
    },
    {
      "component": {
        "type": "other",
        "other": {
          "name": "traceroute",
          "version": "2.1.0",
          "downloadUrl": "http://downloads.sourceforge.net/project/traceroute/traceroute/traceroute-2.1.0/traceroute-2.1.0.tar.gz"
        }
      }
    },
    {
      "component": {
        "type": "other",
        "other": {
          "name": "tree",
          "version": "1.7.0",
          "downloadUrl": "http://mama.indstate.edu/users/ice/tree/src/tree-1.7.0.tgz"
        }
      }
    },
    {
      "component": {
        "type": "other",
        "other": {
          "name": "trousers",
          "version": "0.3.14",
          "downloadUrl": "https://sourceforge.net/projects/trousers/files/trousers/0.3.14/trousers-0.3.14.tar.gz"
        }
      }
    },
    {
      "component": {
        "type": "other",
        "other": {
          "name": "tzdata",
          "version": "2021a",
          "downloadUrl": "https://data.iana.org/time-zones/releases/tzdata2021a.tar.gz"
        }
      }
    },
    {
      "component": {
        "type": "other",
        "other": {
          "name": "uclibc-ng",
          "version": "1.0.37",
          "downloadUrl": "https://downloads.uclibc-ng.org/releases/1.0.37/uClibc-ng-1.0.37.tar.xz"
        }
      }
    },
    {
      "component": {
        "type": "other",
        "other": {
          "name": "unbound",
          "version": "1.10.0",
          "downloadUrl": "https://github.com/NLnetLabs/unbound/archive/release-1.10.0.tar.gz"
        }
      }
    },
    {
      "component": {
        "type": "other",
        "other": {
          "name": "unixODBC",
          "version": "2.3.7",
          "downloadUrl": "ftp://ftp.unixodbc.org/pub/unixODBC/unixODBC-2.3.7.tar.gz"
        }
      }
    },
    {
      "component": {
        "type": "other",
        "other": {
          "name": "unzip",
          "version": "6.0",
          "downloadUrl": "https://downloads.sourceforge.net/infozip/unzip60.tar.gz"
        }
      }
    },
    {
      "component": {
        "type": "other",
        "other": {
          "name": "urfave-cli",
          "version": "2.3.0",
          "downloadUrl": "https://github.com/urfave/cli/archive/v2.3.0.tar.gz"
        }
      }
    },
    {
      "component": {
        "type": "other",
        "other": {
          "name": "usbutils",
          "version": "010",
          "downloadUrl": "https://www.kernel.org/pub/linux/utils/usb/usbutils/usbutils-010.tar.xz"
        }
      }
    },
    {
      "component": {
        "type": "other",
        "other": {
          "name": "userspace-rcu",
          "version": "0.10.1",
          "downloadUrl": "https://github.com/urcu/userspace-rcu/archive/v0.10.1.tar.gz"
        }
      }
    },
    {
      "component": {
        "type": "other",
        "other": {
          "name": "utf8proc",
          "version": "2.2.0",
          "downloadUrl": "https://github.com/JuliaStrings/utf8proc/archive/v2.2.0.tar.gz"
        }
      }
    },
    {
      "component": {
        "type": "other",
        "other": {
          "name": "util-linux",
          "version": "2.32.1",
          "downloadUrl": "https://mirrors.edge.kernel.org/pub/linux/utils/util-linux/v2.32/util-linux-2.32.1.tar.xz"
        }
      }
    },
    {
      "component": {
        "type": "other",
        "other": {
          "name": "uuid",
          "version": "1.6.2",
          "downloadUrl": "ftp://ftp.ossp.org/pkg/lib/uuid/uuid-1.6.2.tar.gz"
        }
      }
    },
    {
      "component": {
        "type": "other",
        "other": {
          "name": "vala",
          "version": "0.34.6",
          "downloadUrl": "http://download.gnome.org/sources/vala/0.34/vala-0.34.6.tar.xz"
        }
      }
    },
    {
      "component": {
        "type": "other",
        "other": {
          "name": "valgrind",
          "version": "3.15.0",
          "downloadUrl": "https://sourceware.org/pub/valgrind/valgrind-3.15.0.tar.bz2"
        }
      }
    },
    {
      "component": {
        "type": "other",
        "other": {
          "name": "vim",
          "version": "8.1.1667",
          "downloadUrl": "https://github.com/vim/vim/archive/v8.1.1667.tar.gz"
        }
      }
    },
    {
      "component": {
        "type": "other",
        "other": {
          "name": "vnstat",
          "version": "2.6",
          "downloadUrl": "https://github.com/vergoh/vnstat/archive/v2.6.tar.gz"
        }
      }
    },
    {
      "component": {
        "type": "other",
        "other": {
          "name": "vsftpd",
          "version": "3.0.3",
          "downloadUrl": "https://security.appspot.com/downloads/vsftpd-3.0.3.tar.gz"
        }
      }
    },
    {
      "component": {
        "type": "other",
        "other": {
          "name": "WALinuxAgent",
          "version": "2.2.54.2",
          "downloadUrl": "https://github.com/Azure/WALinuxAgent/archive/refs/tags/v2.2.54.2.tar.gz"
        }
      }
    },
    {
      "component": {
        "type": "other",
        "other": {
          "name": "websocketpp",
          "version": "0.8.1",
          "downloadUrl": "https://github.com/zaphoyd/websocketpp/archive/0.8.1.tar.gz"
        }
      }
    },
    {
      "component": {
        "type": "other",
        "other": {
          "name": "wget",
          "version": "1.20.3",
          "downloadUrl": "ftp://ftp.gnu.org/gnu/wget/wget-1.20.3.tar.gz"
        }
      }
    },
    {
      "component": {
        "type": "other",
        "other": {
          "name": "which",
          "version": "2.21",
          "downloadUrl": "http://ftp.gnu.org/gnu/which/which-2.21.tar.gz"
        }
      }
    },
    {
      "component": {
        "type": "other",
        "other": {
          "name": "words",
          "version": "3.0",
          "downloadUrl": "https://web.archive.org/web/20060527013227/http://www.dcs.shef.ac.uk/research/ilash/Moby/mwords.tar.Z"
        }
      }
    },
    {
      "component": {
        "type": "other",
        "other": {
          "name": "wpa_supplicant",
          "version": "2.9",
          "downloadUrl": "https://w1.fi/releases/wpa_supplicant-2.9.tar.gz"
        }
      }
    },
    {
      "component": {
        "type": "other",
        "other": {
          "name": "xerces-c",
          "version": "3.2.3",
          "downloadUrl": "https://archive.apache.org/dist/xerces/c/3/sources/xerces-c-3.2.3.tar.gz"
        }
      }
    },
    {
      "component": {
        "type": "other",
        "other": {
          "name": "xfsprogs",
          "version": "5.0.0",
          "downloadUrl": "https://kernel.org/pub/linux/utils/fs/xfs/xfsprogs/xfsprogs-5.0.0.tar.xz"
        }
      }
    },
    {
      "component": {
        "type": "other",
        "other": {
          "name": "xinetd",
          "version": "2.3.15",
          "downloadUrl": "https://github.com/xinetd-org/xinetd/archive/xinetd-2-3-15.tar.gz"
        }
      }
    },
    {
      "component": {
        "type": "other",
        "other": {
          "name": "xmlsec1",
          "version": "1.2.26",
          "downloadUrl": "https://www.aleksey.com/xmlsec//download/older-releases/xmlsec1-1.2.26.tar.gz"
        }
      }
    },
    {
      "component": {
        "type": "other",
        "other": {
          "name": "xmlstarlet",
          "version": "1.6.1",
          "downloadUrl": "https://downloads.sourceforge.net/project/xmlstar/xmlstarlet/1.6.1/xmlstarlet-1.6.1.tar.gz"
        }
      }
    },
    {
      "component": {
        "type": "other",
        "other": {
          "name": "xmlto",
          "version": "0.0.28",
          "downloadUrl": "http://releases.pagure.org/xmlto/xmlto-0.0.28.tar.gz"
        }
      }
    },
    {
      "component": {
        "type": "other",
        "other": {
          "name": "xz",
          "version": "5.2.4",
          "downloadUrl": "http://tukaani.org/xz/xz-5.2.4.tar.xz"
        }
      }
    },
    {
      "component": {
        "type": "other",
        "other": {
          "name": "yajl",
          "version": "2.1.0",
          "downloadUrl": "https://github.com/lloyd/yajl/archive/2.1.0.tar.gz"
        }
      }
    },
    {
      "component": {
        "type": "other",
        "other": {
          "name": "yaml-cpp",
          "version": "0.6.2",
          "downloadUrl": "https://github.com/jbeder/yaml-cpp/archive/yaml-cpp-0.6.2.tar.gz"
        }
      }
    },
    {
      "component": {
        "type": "other",
        "other": {
          "name": "yasm",
          "version": "1.3.0",
          "downloadUrl": " http://www.tortall.net/projects/yasm/releases/yasm-1.3.0.tar.gz"
        }
      }
    },
    {
      "component": {
        "type": "other",
        "other": {
          "name": "zchunk",
          "version": "1.1.5",
          "downloadUrl": "https://github.com/zchunk/zchunk/archive/1.1.5.tar.gz"
        }
      }
    },
    {
      "component": {
        "type": "other",
        "other": {
          "name": "zeromq",
          "version": "4.3.4",
          "downloadUrl": "https://github.com/zeromq/libzmq/releases/download/v4.3.4/zeromq-4.3.4.tar.gz"
        }
      }
    },
    {
      "component": {
        "type": "other",
        "other": {
          "name": "zip",
          "version": "3.0",
          "downloadUrl": "https://downloads.sourceforge.net/infozip/zip30.tar.gz"
        }
      }
    },
    {
      "component": {
        "type": "other",
        "other": {
          "name": "zipper",
          "version": "1.0.1",
          "downloadUrl": "https://github.com/sebastiandev/zipper/archive/v1.0.1.tar.gz"
        }
      }
    },
    {
      "component": {
        "type": "other",
        "other": {
          "name": "zlib",
          "version": "1.2.11",
          "downloadUrl": "http://www.zlib.net/zlib-1.2.11.tar.xz"
        }
      }
    },
    {
      "component": {
        "type": "other",
        "other": {
          "name": "zsh",
          "version": "5.8",
          "downloadUrl": "https://sourceforge.net/projects/zsh/files/zsh/5.8/zsh-5.8.tar.xz"
        }
      }
    },
    {
      "component": {
        "type": "other",
        "other": {
          "name": "zstd",
          "version": "1.4.4",
          "downloadUrl": "https://github.com/facebook/zstd/releases/download/v1.4.4/zstd-1.4.4.tar.gz"
        }
      }
    }
  ],
  "Version": 1
}<|MERGE_RESOLUTION|>--- conflicted
+++ resolved
@@ -2164,11 +2164,7 @@
       "component": {
         "type": "other",
         "other": {
-<<<<<<< HEAD
-          "name": "kernel-headers",
-=======
           "name": "kernel",
->>>>>>> c6f8ce39
           "version": "5.10.42.1",
           "downloadUrl": "https://github.com/microsoft/CBL-Mariner-Linux-Kernel/archive/rolling-lts/mariner/5.10.42.1.tar.gz"
         }
@@ -2178,11 +2174,7 @@
       "component": {
         "type": "other",
         "other": {
-<<<<<<< HEAD
-          "name": "kernel-hyperv",
-=======
           "name": "kernel-headers",
->>>>>>> c6f8ce39
           "version": "5.10.42.1",
           "downloadUrl": "https://github.com/microsoft/CBL-Mariner-Linux-Kernel/archive/rolling-lts/mariner/5.10.42.1.tar.gz"
         }
@@ -2192,11 +2184,7 @@
       "component": {
         "type": "other",
         "other": {
-<<<<<<< HEAD
-          "name": "kernel",
-=======
           "name": "kernel-hyperv",
->>>>>>> c6f8ce39
           "version": "5.10.42.1",
           "downloadUrl": "https://github.com/microsoft/CBL-Mariner-Linux-Kernel/archive/rolling-lts/mariner/5.10.42.1.tar.gz"
         }
